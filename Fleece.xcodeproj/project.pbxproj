--- conflicted
+++ resolved
@@ -60,7 +60,8 @@
 		276D15491E008E7A00543B1B /* JSON5Tests.cc in Sources */ = {isa = PBXBuildFile; fileRef = 276D15481E008E7A00543B1B /* JSON5Tests.cc */; };
 		2770153C1D59645A008BADD7 /* cdecode.c in Sources */ = {isa = PBXBuildFile; fileRef = 277015351D596436008BADD7 /* cdecode.c */; };
 		2770153D1D59645A008BADD7 /* cencode.c in Sources */ = {isa = PBXBuildFile; fileRef = 277015371D596436008BADD7 /* cencode.c */; };
-<<<<<<< HEAD
+		2776AA21208678AA004ACE85 /* DeepIterator.cc in Sources */ = {isa = PBXBuildFile; fileRef = 2776AA1F208678AA004ACE85 /* DeepIterator.cc */; };
+		2776AA22208678AA004ACE85 /* DeepIterator.hh in Headers */ = {isa = PBXBuildFile; fileRef = 2776AA20208678AA004ACE85 /* DeepIterator.hh */; };
 		2776AA742093C7A3004ACE85 /* DB.cc in Sources */ = {isa = PBXBuildFile; fileRef = 2776AA722093C7A3004ACE85 /* DB.cc */; };
 		2776AA752093C7A3004ACE85 /* DB.hh in Headers */ = {isa = PBXBuildFile; fileRef = 2776AA732093C7A3004ACE85 /* DB.hh */; };
 		2776AA782093C982004ACE85 /* sliceIO.cc in Sources */ = {isa = PBXBuildFile; fileRef = 2776AA762093C982004ACE85 /* sliceIO.cc */; };
@@ -69,10 +70,6 @@
 		277F45B0208E871000A0D159 /* HashTree.hh in Headers */ = {isa = PBXBuildFile; fileRef = 277F45AE208E871000A0D159 /* HashTree.hh */; };
 		277F45B1208E871000A0D159 /* HashTree.cc in Sources */ = {isa = PBXBuildFile; fileRef = 277F45AF208E871000A0D159 /* HashTree.cc */; };
 		277F45B4208FDA1800A0D159 /* HashTreeTests.cc in Sources */ = {isa = PBXBuildFile; fileRef = 27C8DF09208521B600A99BFC /* HashTreeTests.cc */; };
-=======
-		2776AA21208678AA004ACE85 /* DeepIterator.cc in Sources */ = {isa = PBXBuildFile; fileRef = 2776AA1F208678AA004ACE85 /* DeepIterator.cc */; };
-		2776AA22208678AA004ACE85 /* DeepIterator.hh in Headers */ = {isa = PBXBuildFile; fileRef = 2776AA20208678AA004ACE85 /* DeepIterator.hh */; };
->>>>>>> 9dc5f6f3
 		278163B51CE69CA800B94E32 /* Fleece_C_impl.cc in Sources */ = {isa = PBXBuildFile; fileRef = 278163B31CE69CA800B94E32 /* Fleece_C_impl.cc */; settings = {COMPILER_FLAGS = "-Wno-return-type-c-linkage"; }; };
 		278163B61CE69CA800B94E32 /* Fleece.h in Headers */ = {isa = PBXBuildFile; fileRef = 278163B41CE69CA800B94E32 /* Fleece.h */; };
 		278163B91CE6BB8C00B94E32 /* C_Test.c in Sources */ = {isa = PBXBuildFile; fileRef = 278163B81CE6BB8C00B94E32 /* C_Test.c */; };
@@ -131,6 +128,7 @@
 		27E3DD531DB7DB1C00F2872D /* SharedKeysTests.cc in Sources */ = {isa = PBXBuildFile; fileRef = 27E3DD521DB7DB1C00F2872D /* SharedKeysTests.cc */; };
 		27F25A7520A36B4100E181FA /* MappedFile.cc in Sources */ = {isa = PBXBuildFile; fileRef = 27F25A7320A36B4100E181FA /* MappedFile.cc */; };
 		27F25A7620A36B4100E181FA /* MappedFile.hh in Headers */ = {isa = PBXBuildFile; fileRef = 27F25A7420A36B4100E181FA /* MappedFile.hh */; };
+		27F25A8120A652F300E181FA /* LibC++Debug.cc in Sources */ = {isa = PBXBuildFile; fileRef = 27F25A8020A652F300E181FA /* LibC++Debug.cc */; };
 		27F666442017E26700A8ED31 /* SupportTests.cc in Sources */ = {isa = PBXBuildFile; fileRef = 27F666432017E26700A8ED31 /* SupportTests.cc */; };
 		27F666472017FE7C00A8ED31 /* TempArray.hh in Headers */ = {isa = PBXBuildFile; fileRef = 27F666462017FE7C00A8ED31 /* TempArray.hh */; };
 		27FE87F31E53E43200C5CF3F /* JSONEncoder.cc in Sources */ = {isa = PBXBuildFile; fileRef = 27FE87F11E53E43200C5CF3F /* JSONEncoder.cc */; };
@@ -159,7 +157,7 @@
 			remoteGlobalIDString = 270FA25B1BF53CAD005DCB13;
 			remoteInfo = Fleece;
 		};
-		27D721931F8E8FEB00AA4458 /* PBXContainerItemProxy */ = {
+		27F25A7A20A6523E00E181FA /* PBXContainerItemProxy */ = {
 			isa = PBXContainerItemProxy;
 			containerPortal = 270FA2541BF53CAD005DCB13 /* Project object */;
 			proxyType = 1;
@@ -268,7 +266,17 @@
 		2770153F1D5A3B2C008BADD7 /* encode.h */ = {isa = PBXFileReference; lastKnownFileType = sourcecode.c.h; path = encode.h; sourceTree = "<group>"; };
 		277015401D5A63B9008BADD7 /* CHANGELOG */ = {isa = PBXFileReference; fileEncoding = 4; lastKnownFileType = text; path = CHANGELOG; sourceTree = "<group>"; };
 		277015411D5A64B4008BADD7 /* AUTHORS */ = {isa = PBXFileReference; fileEncoding = 4; lastKnownFileType = text; path = AUTHORS; sourceTree = "<group>"; };
-<<<<<<< HEAD
+		2776AA1F208678AA004ACE85 /* DeepIterator.cc */ = {isa = PBXFileReference; lastKnownFileType = sourcecode.cpp.cpp; path = DeepIterator.cc; sourceTree = "<group>"; };
+		2776AA20208678AA004ACE85 /* DeepIterator.hh */ = {isa = PBXFileReference; lastKnownFileType = sourcecode.cpp.h; path = DeepIterator.hh; sourceTree = "<group>"; };
+		2776AA232086C94B004ACE85 /* 1person-deepIterOutput.txt */ = {isa = PBXFileReference; lastKnownFileType = text; path = "1person-deepIterOutput.txt"; sourceTree = "<group>"; };
+		2776AA242086CC1F004ACE85 /* 1person-shallowIterOutput.txt */ = {isa = PBXFileReference; lastKnownFileType = text; path = "1person-shallowIterOutput.txt"; sourceTree = "<group>"; };
+		2776AA2F2088FEC3004ACE85 /* function_ref.hh */ = {isa = PBXFileReference; lastKnownFileType = sourcecode.cpp.h; path = function_ref.hh; sourceTree = "<group>"; };
+		2776AA44208A6C5A004ACE85 /* Project.xcconfig */ = {isa = PBXFileReference; lastKnownFileType = text.xcconfig; path = Project.xcconfig; sourceTree = "<group>"; };
+		2776AA45208A6C5A004ACE85 /* Project_Debug.xcconfig */ = {isa = PBXFileReference; lastKnownFileType = text.xcconfig; path = Project_Debug.xcconfig; sourceTree = "<group>"; };
+		2776AA46208A6C5A004ACE85 /* Project_Release.xcconfig */ = {isa = PBXFileReference; lastKnownFileType = text.xcconfig; path = Project_Release.xcconfig; sourceTree = "<group>"; };
+		2776AA47208A6C5A004ACE85 /* XcodeWarnings.xcconfig */ = {isa = PBXFileReference; lastKnownFileType = text.xcconfig; path = XcodeWarnings.xcconfig; sourceTree = "<group>"; };
+		2776AA48208A6CED004ACE85 /* FleeceStaticLib.xcconfig */ = {isa = PBXFileReference; lastKnownFileType = text.xcconfig; path = FleeceStaticLib.xcconfig; sourceTree = "<group>"; };
+		2776AA49208A6E01004ACE85 /* FleeceTest.xcconfig */ = {isa = PBXFileReference; lastKnownFileType = text.xcconfig; path = FleeceTest.xcconfig; sourceTree = "<group>"; };
 		2776AA702090EF05004ACE85 /* HashTree+Internal.hh */ = {isa = PBXFileReference; lastKnownFileType = sourcecode.cpp.h; path = "HashTree+Internal.hh"; sourceTree = "<group>"; };
 		2776AA722093C7A3004ACE85 /* DB.cc */ = {isa = PBXFileReference; lastKnownFileType = sourcecode.cpp.cpp; path = DB.cc; sourceTree = "<group>"; };
 		2776AA732093C7A3004ACE85 /* DB.hh */ = {isa = PBXFileReference; lastKnownFileType = sourcecode.cpp.h; path = DB.hh; sourceTree = "<group>"; };
@@ -278,20 +286,6 @@
 		277F45AE208E871000A0D159 /* HashTree.hh */ = {isa = PBXFileReference; lastKnownFileType = sourcecode.cpp.h; path = HashTree.hh; sourceTree = "<group>"; };
 		277F45AF208E871000A0D159 /* HashTree.cc */ = {isa = PBXFileReference; lastKnownFileType = sourcecode.cpp.cpp; path = HashTree.cc; sourceTree = "<group>"; };
 		277F45B3208E9A9100A0D159 /* Bitmap.hh */ = {isa = PBXFileReference; lastKnownFileType = sourcecode.cpp.h; path = Bitmap.hh; sourceTree = "<group>"; };
-=======
-		2776AA1F208678AA004ACE85 /* DeepIterator.cc */ = {isa = PBXFileReference; lastKnownFileType = sourcecode.cpp.cpp; path = DeepIterator.cc; sourceTree = "<group>"; };
-		2776AA20208678AA004ACE85 /* DeepIterator.hh */ = {isa = PBXFileReference; lastKnownFileType = sourcecode.cpp.h; path = DeepIterator.hh; sourceTree = "<group>"; };
-		2776AA232086C94B004ACE85 /* 1person-deepIterOutput.txt */ = {isa = PBXFileReference; lastKnownFileType = text; path = "1person-deepIterOutput.txt"; sourceTree = "<group>"; };
-		2776AA242086CC1F004ACE85 /* 1person-shallowIterOutput.txt */ = {isa = PBXFileReference; lastKnownFileType = text; path = "1person-shallowIterOutput.txt"; sourceTree = "<group>"; };
-		2776AA2E20880087004ACE85 /* MValue+Cpp.hh */ = {isa = PBXFileReference; lastKnownFileType = sourcecode.cpp.h; path = "MValue+Cpp.hh"; sourceTree = "<group>"; };
-		2776AA2F2088FEC3004ACE85 /* function_ref.hh */ = {isa = PBXFileReference; lastKnownFileType = sourcecode.cpp.h; path = function_ref.hh; sourceTree = "<group>"; };
-		2776AA44208A6C5A004ACE85 /* Project.xcconfig */ = {isa = PBXFileReference; lastKnownFileType = text.xcconfig; path = Project.xcconfig; sourceTree = "<group>"; };
-		2776AA45208A6C5A004ACE85 /* Project_Debug.xcconfig */ = {isa = PBXFileReference; lastKnownFileType = text.xcconfig; path = Project_Debug.xcconfig; sourceTree = "<group>"; };
-		2776AA46208A6C5A004ACE85 /* Project_Release.xcconfig */ = {isa = PBXFileReference; lastKnownFileType = text.xcconfig; path = Project_Release.xcconfig; sourceTree = "<group>"; };
-		2776AA47208A6C5A004ACE85 /* XcodeWarnings.xcconfig */ = {isa = PBXFileReference; lastKnownFileType = text.xcconfig; path = XcodeWarnings.xcconfig; sourceTree = "<group>"; };
-		2776AA48208A6CED004ACE85 /* FleeceStaticLib.xcconfig */ = {isa = PBXFileReference; lastKnownFileType = text.xcconfig; path = FleeceStaticLib.xcconfig; sourceTree = "<group>"; };
-		2776AA49208A6E01004ACE85 /* FleeceTest.xcconfig */ = {isa = PBXFileReference; lastKnownFileType = text.xcconfig; path = FleeceTest.xcconfig; sourceTree = "<group>"; };
->>>>>>> 9dc5f6f3
 		278163B31CE69CA800B94E32 /* Fleece_C_impl.cc */ = {isa = PBXFileReference; fileEncoding = 4; lastKnownFileType = sourcecode.cpp.cpp; path = Fleece_C_impl.cc; sourceTree = "<group>"; };
 		278163B41CE69CA800B94E32 /* Fleece.h */ = {isa = PBXFileReference; fileEncoding = 4; lastKnownFileType = sourcecode.c.h; path = Fleece.h; sourceTree = "<group>"; };
 		278163B71CE6A07A00B94E32 /* Fleece.hh */ = {isa = PBXFileReference; lastKnownFileType = sourcecode.cpp.h; path = Fleece.hh; sourceTree = "<group>"; };
@@ -334,6 +328,8 @@
 		27F25A7220A0CE1400E181FA /* MutableDict.hh */ = {isa = PBXFileReference; lastKnownFileType = sourcecode.cpp.h; path = MutableDict.hh; sourceTree = "<group>"; };
 		27F25A7320A36B4100E181FA /* MappedFile.cc */ = {isa = PBXFileReference; lastKnownFileType = sourcecode.cpp.cpp; path = MappedFile.cc; sourceTree = "<group>"; };
 		27F25A7420A36B4100E181FA /* MappedFile.hh */ = {isa = PBXFileReference; lastKnownFileType = sourcecode.cpp.h; path = MappedFile.hh; sourceTree = "<group>"; };
+		27F25A7C20A6528100E181FA /* FleeceMutableObjC.xcconfig */ = {isa = PBXFileReference; lastKnownFileType = text.xcconfig; path = FleeceMutableObjC.xcconfig; sourceTree = "<group>"; };
+		27F25A8020A652F300E181FA /* LibC++Debug.cc */ = {isa = PBXFileReference; fileEncoding = 4; lastKnownFileType = sourcecode.cpp.cpp; path = "LibC++Debug.cc"; sourceTree = "<group>"; };
 		27F666432017E26700A8ED31 /* SupportTests.cc */ = {isa = PBXFileReference; lastKnownFileType = sourcecode.cpp.cpp; path = SupportTests.cc; sourceTree = "<group>"; };
 		27F666462017FE7C00A8ED31 /* TempArray.hh */ = {isa = PBXFileReference; fileEncoding = 4; lastKnownFileType = sourcecode.cpp.h; path = TempArray.hh; sourceTree = "<group>"; };
 		27FE87F11E53E43200C5CF3F /* JSONEncoder.cc */ = {isa = PBXFileReference; fileEncoding = 4; lastKnownFileType = sourcecode.cpp.cpp; path = JSONEncoder.cc; sourceTree = "<group>"; };
@@ -445,7 +441,6 @@
 				2746DD3B1D931BE9000517BC /* Benchmark.hh */,
 				277F45B3208E9A9100A0D159 /* Bitmap.hh */,
 				270FA2731BF53CEA005DCB13 /* Endian.hh */,
-				273483F71DDA59B900B27A8C /* Fleece.pch */,
 				275CED501D3EF7BE001DE46C /* FleeceException.cc */,
 				275CED511D3EF7BE001DE46C /* FleeceException.hh */,
 				270FA2861BF53D32005DCB13 /* forestdb_endian.h */,
@@ -455,6 +450,7 @@
 				27FE87F21E53E43200C5CF3F /* JSONEncoder.hh */,
 				278163BA1CE7A72300B94E32 /* KeyTree.cc */,
 				278163BB1CE7A72300B94E32 /* KeyTree.hh */,
+				27F25A8020A652F300E181FA /* LibC++Debug.cc */,
 				27F25A7320A36B4100E181FA /* MappedFile.cc */,
 				27F25A7420A36B4100E181FA /* MappedFile.hh */,
 				2715BA1D1D820C690061D92E /* PlatformCompat.hh */,
@@ -473,23 +469,8 @@
 				270FA2771BF53CEA005DCB13 /* varint.hh */,
 				270FA2711BF53CEA005DCB13 /* Writer.cc */,
 				270FA2721BF53CEA005DCB13 /* Writer.hh */,
-<<<<<<< HEAD
-=======
-				278163BA1CE7A72300B94E32 /* KeyTree.cc */,
-				278163BB1CE7A72300B94E32 /* KeyTree.hh */,
-				275CED501D3EF7BE001DE46C /* FleeceException.cc */,
-				275CED511D3EF7BE001DE46C /* FleeceException.hh */,
-				2715BA1D1D820C690061D92E /* PlatformCompat.hh */,
-				27F666462017FE7C00A8ED31 /* TempArray.hh */,
-				2746DD3B1D931BE9000517BC /* Benchmark.hh */,
-				27A8B4E91EC4D0B700BB4C07 /* Stopwatch.hh */,
-				27FE87F11E53E43200C5CF3F /* JSONEncoder.cc */,
-				27FE87F21E53E43200C5CF3F /* JSONEncoder.hh */,
-				276D15441E007D3000543B1B /* JSON5.cc */,
-				276D15451E007D3000543B1B /* JSON5.hh */,
 				2776AA2F2088FEC3004ACE85 /* function_ref.hh */,
 				273483F71DDA59B900B27A8C /* Fleece.pch */,
->>>>>>> 9dc5f6f3
 			);
 			name = Utilities;
 			sourceTree = "<group>";
@@ -558,7 +539,6 @@
 				2734B8951F8583FF00BE5249 /* MArray.hh */,
 				2734B89C1F8583FF00BE5249 /* MDict.hh */,
 				27D721241F8C4B7500AA4458 /* MDictIterator.hh */,
-				2776AA2E20880087004ACE85 /* MValue+Cpp.hh */,
 				27D721231F8C074600AA4458 /* ObjC */,
 			);
 			path = Integration;
@@ -580,7 +560,21 @@
 			path = libb64;
 			sourceTree = "<group>";
 		};
-<<<<<<< HEAD
+		2776AA43208A6C5A004ACE85 /* xcconfigs */ = {
+			isa = PBXGroup;
+			children = (
+				2776AA44208A6C5A004ACE85 /* Project.xcconfig */,
+				2776AA45208A6C5A004ACE85 /* Project_Debug.xcconfig */,
+				2776AA46208A6C5A004ACE85 /* Project_Release.xcconfig */,
+				2776AA48208A6CED004ACE85 /* FleeceStaticLib.xcconfig */,
+				2776AA49208A6E01004ACE85 /* FleeceTest.xcconfig */,
+				27F25A7C20A6528100E181FA /* FleeceMutableObjC.xcconfig */,
+				2776AA47208A6C5A004ACE85 /* XcodeWarnings.xcconfig */,
+			);
+			name = xcconfigs;
+			path = Xcode/xcconfigs;
+			sourceTree = "<group>";
+		};
 		2776AA712093C77F004ACE85 /* DB */ = {
 			isa = PBXGroup;
 			children = (
@@ -600,20 +594,6 @@
 				2776AA702090EF05004ACE85 /* HashTree+Internal.hh */,
 			);
 			path = Tree;
-=======
-		2776AA43208A6C5A004ACE85 /* xcconfigs */ = {
-			isa = PBXGroup;
-			children = (
-				2776AA44208A6C5A004ACE85 /* Project.xcconfig */,
-				2776AA45208A6C5A004ACE85 /* Project_Debug.xcconfig */,
-				2776AA46208A6C5A004ACE85 /* Project_Release.xcconfig */,
-				2776AA48208A6CED004ACE85 /* FleeceStaticLib.xcconfig */,
-				2776AA49208A6E01004ACE85 /* FleeceTest.xcconfig */,
-				2776AA47208A6C5A004ACE85 /* XcodeWarnings.xcconfig */,
-			);
-			name = xcconfigs;
-			path = Xcode/xcconfigs;
->>>>>>> 9dc5f6f3
 			sourceTree = "<group>";
 		};
 		278163B21CE69C7300B94E32 /* C */ = {
@@ -814,7 +794,7 @@
 			);
 			dependencies = (
 				272E5A541BF7FE8200848580 /* PBXTargetDependency */,
-				27D721941F8E8FEB00AA4458 /* PBXTargetDependency */,
+				27F25A7B20A6523E00E181FA /* PBXTargetDependency */,
 			);
 			name = Test;
 			productName = Test;
@@ -933,12 +913,9 @@
 				279AC53C1C097941002C80DB /* Value+Dump.cc in Sources */,
 				27FE87F31E53E43200C5CF3F /* JSONEncoder.cc in Sources */,
 				2797BCAC1C0FBFDE00E5C991 /* StringTable.cc in Sources */,
-<<<<<<< HEAD
 				274D8248209A5906008BB39F /* ValueSlot.cc in Sources */,
 				274D8252209CF9B3008BB39F /* HeapValue.cc in Sources */,
-=======
 				2776AA21208678AA004ACE85 /* DeepIterator.cc in Sources */,
->>>>>>> 9dc5f6f3
 				27298E651C00F8A9000CFBA8 /* jsonsl.c in Sources */,
 				270FA27F1BF53CEA005DCB13 /* Writer.cc in Sources */,
 			);
@@ -955,6 +932,7 @@
 				279AC52B1C07776A002C80DB /* ValueTests.cc in Sources */,
 				272E5A5D1BF800A100848580 /* EncoderTests.cc in Sources */,
 				27E3DD531DB7DB1C00F2872D /* SharedKeysTests.cc in Sources */,
+				27F25A8120A652F300E181FA /* LibC++Debug.cc in Sources */,
 				276D15491E008E7A00543B1B /* JSON5Tests.cc in Sources */,
 				272E5A5F1BF91DBE00848580 /* ObjCTests.mm in Sources */,
 				2734B8A71F85842300BE5249 /* MTests.mm in Sources */,
@@ -1002,10 +980,10 @@
 			target = 270FA25B1BF53CAD005DCB13 /* Fleece */;
 			targetProxy = 27D721911F8E8FE500AA4458 /* PBXContainerItemProxy */;
 		};
-		27D721941F8E8FEB00AA4458 /* PBXTargetDependency */ = {
+		27F25A7B20A6523E00E181FA /* PBXTargetDependency */ = {
 			isa = PBXTargetDependency;
 			target = 27D721511F8E8EEA00AA4458 /* FleeceMutableObjC */;
-			targetProxy = 27D721931F8E8FEB00AA4458 /* PBXContainerItemProxy */;
+			targetProxy = 27F25A7A20A6523E00E181FA /* PBXContainerItemProxy */;
 		};
 /* End PBXTargetDependency section */
 
@@ -1040,12 +1018,14 @@
 		};
 		272E5A501BF7FE5600848580 /* Debug */ = {
 			isa = XCBuildConfiguration;
+			baseConfigurationReference = 2776AA49208A6E01004ACE85 /* FleeceTest.xcconfig */;
 			buildSettings = {
 			};
 			name = Debug;
 		};
 		272E5A511BF7FE5600848580 /* Release */ = {
 			isa = XCBuildConfiguration;
+			baseConfigurationReference = 2776AA49208A6E01004ACE85 /* FleeceTest.xcconfig */;
 			buildSettings = {
 			};
 			name = Release;
@@ -1066,6 +1046,7 @@
 		};
 		27D7218E1F8E8EEA00AA4458 /* Debug */ = {
 			isa = XCBuildConfiguration;
+			baseConfigurationReference = 27F25A7C20A6528100E181FA /* FleeceMutableObjC.xcconfig */;
 			buildSettings = {
 				EXECUTABLE_PREFIX = lib;
 				HEADER_SEARCH_PATHS = /usr/local/include/;
@@ -1076,6 +1057,7 @@
 		};
 		27D7218F1F8E8EEA00AA4458 /* Release */ = {
 			isa = XCBuildConfiguration;
+			baseConfigurationReference = 27F25A7C20A6528100E181FA /* FleeceMutableObjC.xcconfig */;
 			buildSettings = {
 				EXECUTABLE_PREFIX = lib;
 				HEADER_SEARCH_PATHS = /usr/local/include/;
