// !$*UTF8*$!
{
	archiveVersion = 1;
	classes = {
	};
	objectVersion = 46;
	objects = {

/* Begin PBXBuildFile section */
		270515571D905C1D00D62D05 /* Fleece+CoreFoundation.mm in Sources */ = {isa = PBXBuildFile; fileRef = 270515531D9058F200D62D05 /* Fleece+CoreFoundation.mm */; settings = {COMPILER_FLAGS = "-Wno-return-type-c-linkage"; }; };
		270FA2781BF53CEA005DCB13 /* Value.cc in Sources */ = {isa = PBXBuildFile; fileRef = 270FA26A1BF53CEA005DCB13 /* Value.cc */; };
		270FA2791BF53CEA005DCB13 /* Value.hh in Headers */ = {isa = PBXBuildFile; fileRef = 270FA26B1BF53CEA005DCB13 /* Value.hh */; };
		270FA27B1BF53CEA005DCB13 /* Value+ObjC.mm in Sources */ = {isa = PBXBuildFile; fileRef = 270FA26D1BF53CEA005DCB13 /* Value+ObjC.mm */; };
		270FA27D1BF53CEA005DCB13 /* Encoder.hh in Headers */ = {isa = PBXBuildFile; fileRef = 270FA26F1BF53CEA005DCB13 /* Encoder.hh */; };
		270FA27E1BF53CEA005DCB13 /* Encoder+ObjC.mm in Sources */ = {isa = PBXBuildFile; fileRef = 270FA2701BF53CEA005DCB13 /* Encoder+ObjC.mm */; };
		270FA27F1BF53CEA005DCB13 /* Writer.cc in Sources */ = {isa = PBXBuildFile; fileRef = 270FA2711BF53CEA005DCB13 /* Writer.cc */; };
		270FA2801BF53CEA005DCB13 /* Writer.hh in Headers */ = {isa = PBXBuildFile; fileRef = 270FA2721BF53CEA005DCB13 /* Writer.hh */; };
		270FA2811BF53CEA005DCB13 /* Endian.hh in Headers */ = {isa = PBXBuildFile; fileRef = 270FA2731BF53CEA005DCB13 /* Endian.hh */; };
		270FA2821BF53CEA005DCB13 /* slice.cc in Sources */ = {isa = PBXBuildFile; fileRef = 270FA2741BF53CEA005DCB13 /* slice.cc */; };
		270FA2831BF53CEA005DCB13 /* slice.hh in Headers */ = {isa = PBXBuildFile; fileRef = 270FA2751BF53CEA005DCB13 /* slice.hh */; };
		270FA2841BF53CEA005DCB13 /* varint.cc in Sources */ = {isa = PBXBuildFile; fileRef = 270FA2761BF53CEA005DCB13 /* varint.cc */; };
		270FA2851BF53CEA005DCB13 /* varint.hh in Headers */ = {isa = PBXBuildFile; fileRef = 270FA2771BF53CEA005DCB13 /* varint.hh */; };
		270FA2871BF53D32005DCB13 /* forestdb_endian.h in Headers */ = {isa = PBXBuildFile; fileRef = 270FA2861BF53D32005DCB13 /* forestdb_endian.h */; };
		27298E3C1C00F812000CFBA8 /* JSONConverter.cc in Sources */ = {isa = PBXBuildFile; fileRef = 27298E3A1C00F812000CFBA8 /* JSONConverter.cc */; };
		27298E651C00F8A9000CFBA8 /* jsonsl.c in Sources */ = {isa = PBXBuildFile; fileRef = 27298E491C00F8A9000CFBA8 /* jsonsl.c */; settings = {COMPILER_FLAGS = "-Wno-unreachable-code-break"; }; };
		27298E661C00F8A9000CFBA8 /* jsonsl.h in Headers */ = {isa = PBXBuildFile; fileRef = 27298E4A1C00F8A9000CFBA8 /* jsonsl.h */; };
		27298E781C01A461000CFBA8 /* PerfTests.cc in Sources */ = {isa = PBXBuildFile; fileRef = 27298E771C01A461000CFBA8 /* PerfTests.cc */; };
		27298E801C04E665000CFBA8 /* Encoder.cc in Sources */ = {isa = PBXBuildFile; fileRef = 27298E7F1C04E665000CFBA8 /* Encoder.cc */; };
		272E5A521BF7FE7100848580 /* FleeceTests.cc in Sources */ = {isa = PBXBuildFile; fileRef = 272E5A451BF7FD8F00848580 /* FleeceTests.cc */; };
		272E5A551BF7FE9C00848580 /* libFleece.a in Frameworks */ = {isa = PBXBuildFile; fileRef = 270FA25C1BF53CAD005DCB13 /* libFleece.a */; };
		272E5A571BF7FEB200848580 /* libstdc++.tbd in Frameworks */ = {isa = PBXBuildFile; fileRef = 272E5A561BF7FEB200848580 /* libstdc++.tbd */; };
		272E5A5D1BF800A100848580 /* EncoderTests.cc in Sources */ = {isa = PBXBuildFile; fileRef = 272E5A5B1BF800A100848580 /* EncoderTests.cc */; };
		272E5A5F1BF91DBE00848580 /* ObjCTests.mm in Sources */ = {isa = PBXBuildFile; fileRef = 272E5A5E1BF91DBE00848580 /* ObjCTests.mm */; };
		272E5A611BF91F6C00848580 /* slice+CoreFoundation.cc in Sources */ = {isa = PBXBuildFile; fileRef = 272E5A601BF91F6C00848580 /* slice+CoreFoundation.cc */; };
		2734B89E1F8583FF00BE5249 /* MArray.hh in Headers */ = {isa = PBXBuildFile; fileRef = 2734B8951F8583FF00BE5249 /* MArray.hh */; };
		2734B89F1F8583FF00BE5249 /* MValue.hh in Headers */ = {isa = PBXBuildFile; fileRef = 2734B8961F8583FF00BE5249 /* MValue.hh */; };
		2734B8A01F8583FF00BE5249 /* MArray+ObjC.h in Headers */ = {isa = PBXBuildFile; fileRef = 2734B8971F8583FF00BE5249 /* MArray+ObjC.h */; };
		2734B8A21F8583FF00BE5249 /* MDict+ObjC.h in Headers */ = {isa = PBXBuildFile; fileRef = 2734B8991F8583FF00BE5249 /* MDict+ObjC.h */; };
		2734B8A41F8583FF00BE5249 /* MCollection.hh in Headers */ = {isa = PBXBuildFile; fileRef = 2734B89B1F8583FF00BE5249 /* MCollection.hh */; };
		2734B8A51F8583FF00BE5249 /* MDict.hh in Headers */ = {isa = PBXBuildFile; fileRef = 2734B89C1F8583FF00BE5249 /* MDict.hh */; };
		2734B8A71F85842300BE5249 /* MTests.mm in Sources */ = {isa = PBXBuildFile; fileRef = 2734B89A1F8583FF00BE5249 /* MTests.mm */; };
		2734B8AD1F859AEC00BE5249 /* FleeceDocument.h in Headers */ = {isa = PBXBuildFile; fileRef = 2734B8AB1F859AEC00BE5249 /* FleeceDocument.h */; };
		2734B8B11F870FB400BE5249 /* MContext.cc in Sources */ = {isa = PBXBuildFile; fileRef = 2734B8B01F870FB400BE5249 /* MContext.cc */; };
		27393C941FEC30E300FBFE59 /* FleeceTestsMain.cc in Sources */ = {isa = PBXBuildFile; fileRef = 27393C931FEC30E300FBFE59 /* FleeceTestsMain.cc */; };
		274D8244209A3A77008BB39F /* HeapDict.cc in Sources */ = {isa = PBXBuildFile; fileRef = 274D8242209A3A77008BB39F /* HeapDict.cc */; };
		274D8245209A3A77008BB39F /* HeapDict.hh in Headers */ = {isa = PBXBuildFile; fileRef = 274D8243209A3A77008BB39F /* HeapDict.hh */; };
		274D8248209A5906008BB39F /* ValueSlot.cc in Sources */ = {isa = PBXBuildFile; fileRef = 274D8246209A5906008BB39F /* ValueSlot.cc */; };
		274D8249209A5906008BB39F /* ValueSlot.hh in Headers */ = {isa = PBXBuildFile; fileRef = 274D8247209A5906008BB39F /* ValueSlot.hh */; };
		274D824C209A7577008BB39F /* HeapArray.cc in Sources */ = {isa = PBXBuildFile; fileRef = 274D824A209A7577008BB39F /* HeapArray.cc */; };
		274D824D209A7577008BB39F /* HeapArray.hh in Headers */ = {isa = PBXBuildFile; fileRef = 274D824B209A7577008BB39F /* HeapArray.hh */; };
		274D824F209A8D01008BB39F /* MutableTests.cc in Sources */ = {isa = PBXBuildFile; fileRef = 274D824E209A8D01008BB39F /* MutableTests.cc */; };
		274D8252209CF9B3008BB39F /* HeapValue.cc in Sources */ = {isa = PBXBuildFile; fileRef = 274D8250209CF9B3008BB39F /* HeapValue.cc */; };
		274D8253209CF9B3008BB39F /* HeapValue.hh in Headers */ = {isa = PBXBuildFile; fileRef = 274D8251209CF9B3008BB39F /* HeapValue.hh */; };
		274D8256209D1764008BB39F /* RefCounted.cc in Sources */ = {isa = PBXBuildFile; fileRef = 274D8254209D1764008BB39F /* RefCounted.cc */; };
		274D8257209D1764008BB39F /* RefCounted.hh in Headers */ = {isa = PBXBuildFile; fileRef = 274D8255209D1764008BB39F /* RefCounted.hh */; };
		275CED521D3EF7BE001DE46C /* FleeceException.cc in Sources */ = {isa = PBXBuildFile; fileRef = 275CED501D3EF7BE001DE46C /* FleeceException.cc */; };
		275CED531D3EF7BE001DE46C /* FleeceException.hh in Headers */ = {isa = PBXBuildFile; fileRef = 275CED511D3EF7BE001DE46C /* FleeceException.hh */; };
		276D15461E007D3000543B1B /* JSON5.cc in Sources */ = {isa = PBXBuildFile; fileRef = 276D15441E007D3000543B1B /* JSON5.cc */; };
		276D15471E007D3000543B1B /* JSON5.hh in Headers */ = {isa = PBXBuildFile; fileRef = 276D15451E007D3000543B1B /* JSON5.hh */; };
		276D15491E008E7A00543B1B /* JSON5Tests.cc in Sources */ = {isa = PBXBuildFile; fileRef = 276D15481E008E7A00543B1B /* JSON5Tests.cc */; };
		2770153C1D59645A008BADD7 /* cdecode.c in Sources */ = {isa = PBXBuildFile; fileRef = 277015351D596436008BADD7 /* cdecode.c */; };
		2770153D1D59645A008BADD7 /* cencode.c in Sources */ = {isa = PBXBuildFile; fileRef = 277015371D596436008BADD7 /* cencode.c */; };
		2776AA21208678AA004ACE85 /* DeepIterator.cc in Sources */ = {isa = PBXBuildFile; fileRef = 2776AA1F208678AA004ACE85 /* DeepIterator.cc */; };
		2776AA22208678AA004ACE85 /* DeepIterator.hh in Headers */ = {isa = PBXBuildFile; fileRef = 2776AA20208678AA004ACE85 /* DeepIterator.hh */; };
		2776AA742093C7A3004ACE85 /* DB.cc in Sources */ = {isa = PBXBuildFile; fileRef = 2776AA722093C7A3004ACE85 /* DB.cc */; };
		2776AA752093C7A3004ACE85 /* DB.hh in Headers */ = {isa = PBXBuildFile; fileRef = 2776AA732093C7A3004ACE85 /* DB.hh */; };
		2776AA782093C982004ACE85 /* sliceIO.cc in Sources */ = {isa = PBXBuildFile; fileRef = 2776AA762093C982004ACE85 /* sliceIO.cc */; };
		2776AA792093C982004ACE85 /* sliceIO.hh in Headers */ = {isa = PBXBuildFile; fileRef = 2776AA772093C982004ACE85 /* sliceIO.hh */; };
		2776AA7B2097B1DC004ACE85 /* DBTests.cc in Sources */ = {isa = PBXBuildFile; fileRef = 2776AA7A2097B1DC004ACE85 /* DBTests.cc */; };
		277F45B0208E871000A0D159 /* HashTree.hh in Headers */ = {isa = PBXBuildFile; fileRef = 277F45AE208E871000A0D159 /* HashTree.hh */; };
		277F45B1208E871000A0D159 /* HashTree.cc in Sources */ = {isa = PBXBuildFile; fileRef = 277F45AF208E871000A0D159 /* HashTree.cc */; };
		277F45B4208FDA1800A0D159 /* HashTreeTests.cc in Sources */ = {isa = PBXBuildFile; fileRef = 27C8DF09208521B600A99BFC /* HashTreeTests.cc */; };
		278163B51CE69CA800B94E32 /* Fleece_C_impl.cc in Sources */ = {isa = PBXBuildFile; fileRef = 278163B31CE69CA800B94E32 /* Fleece_C_impl.cc */; settings = {COMPILER_FLAGS = "-Wno-return-type-c-linkage"; }; };
		278163B61CE69CA800B94E32 /* Fleece.h in Headers */ = {isa = PBXBuildFile; fileRef = 278163B41CE69CA800B94E32 /* Fleece.h */; };
		278163B91CE6BB8C00B94E32 /* C_Test.c in Sources */ = {isa = PBXBuildFile; fileRef = 278163B81CE6BB8C00B94E32 /* C_Test.c */; };
		278163BC1CE7A72300B94E32 /* KeyTree.cc in Sources */ = {isa = PBXBuildFile; fileRef = 278163BA1CE7A72300B94E32 /* KeyTree.cc */; };
		278163BD1CE7A72300B94E32 /* KeyTree.hh in Headers */ = {isa = PBXBuildFile; fileRef = 278163BB1CE7A72300B94E32 /* KeyTree.hh */; };
		2797BCAC1C0FBFDE00E5C991 /* StringTable.cc in Sources */ = {isa = PBXBuildFile; fileRef = 2797BCAA1C0FBFDE00E5C991 /* StringTable.cc */; };
		2797BCAD1C0FBFDE00E5C991 /* StringTable.hh in Headers */ = {isa = PBXBuildFile; fileRef = 2797BCAB1C0FBFDE00E5C991 /* StringTable.hh */; };
		279AC52B1C07776A002C80DB /* ValueTests.cc in Sources */ = {isa = PBXBuildFile; fileRef = 279AC52A1C07776A002C80DB /* ValueTests.cc */; };
		279AC5341C096872002C80DB /* fleece_tool.cc in Sources */ = {isa = PBXBuildFile; fileRef = 279AC5331C096872002C80DB /* fleece_tool.cc */; };
		279AC5381C096B5C002C80DB /* libFleece.a in Frameworks */ = {isa = PBXBuildFile; fileRef = 270FA25C1BF53CAD005DCB13 /* libFleece.a */; };
		279AC53C1C097941002C80DB /* Value+Dump.cc in Sources */ = {isa = PBXBuildFile; fileRef = 279AC53B1C097941002C80DB /* Value+Dump.cc */; };
		27A924CF1D9C32E800086206 /* Path.cc in Sources */ = {isa = PBXBuildFile; fileRef = 27A924CD1D9C32E800086206 /* Path.cc */; };
		27A924D01D9C32E800086206 /* Path.hh in Headers */ = {isa = PBXBuildFile; fileRef = 27A924CE1D9C32E800086206 /* Path.hh */; };
		27C4ACAC1CE5146500938365 /* Array.cc in Sources */ = {isa = PBXBuildFile; fileRef = 27C4ACAA1CE5146500938365 /* Array.cc */; };
		27C4ACAD1CE5146500938365 /* Array.hh in Headers */ = {isa = PBXBuildFile; fileRef = 27C4ACAB1CE5146500938365 /* Array.hh */; };
		27C8DF072084102900A99BFC /* MutableHashTree.hh in Headers */ = {isa = PBXBuildFile; fileRef = 27C8DF052084102900A99BFC /* MutableHashTree.hh */; };
		27C8DF082084102900A99BFC /* MutableHashTree.cc in Sources */ = {isa = PBXBuildFile; fileRef = 27C8DF062084102900A99BFC /* MutableHashTree.cc */; };
		27CA08421F6B0E9400FF8C71 /* Dict.hh in Headers */ = {isa = PBXBuildFile; fileRef = 27CA08401F6B0E9400FF8C71 /* Dict.hh */; };
		27CA08431F6B0E9400FF8C71 /* Dict.cc in Sources */ = {isa = PBXBuildFile; fileRef = 27CA08411F6B0E9400FF8C71 /* Dict.cc */; };
		27D7215E1F8E8EEA00AA4458 /* MDict+ObjC.mm in Sources */ = {isa = PBXBuildFile; fileRef = 2734B89D1F8583FF00BE5249 /* MDict+ObjC.mm */; };
		27D721651F8E8EEA00AA4458 /* MValue+ObjC.mm in Sources */ = {isa = PBXBuildFile; fileRef = 27D721201F8C04F100AA4458 /* MValue+ObjC.mm */; };
		27D721661F8E8EEA00AA4458 /* FleeceDocument.mm in Sources */ = {isa = PBXBuildFile; fileRef = 2734B8AC1F859AEC00BE5249 /* FleeceDocument.mm */; };
		27D721671F8E8EEA00AA4458 /* MArray+ObjC.mm in Sources */ = {isa = PBXBuildFile; fileRef = 2734B8981F8583FF00BE5249 /* MArray+ObjC.mm */; };
		27D721721F8E8EEA00AA4458 /* JSON5.hh in Headers */ = {isa = PBXBuildFile; fileRef = 276D15451E007D3000543B1B /* JSON5.hh */; };
		27D721731F8E8EEA00AA4458 /* jsonsl.h in Headers */ = {isa = PBXBuildFile; fileRef = 27298E4A1C00F8A9000CFBA8 /* jsonsl.h */; };
		27D721741F8E8EEA00AA4458 /* CatchHelper.hh in Headers */ = {isa = PBXBuildFile; fileRef = 27E3DD4B1DB6C32400F2872D /* CatchHelper.hh */; };
		27D721751F8E8EEA00AA4458 /* MDict.hh in Headers */ = {isa = PBXBuildFile; fileRef = 2734B89C1F8583FF00BE5249 /* MDict.hh */; };
		27D721761F8E8EEA00AA4458 /* FleeceDocument.h in Headers */ = {isa = PBXBuildFile; fileRef = 2734B8AB1F859AEC00BE5249 /* FleeceDocument.h */; };
		27D721771F8E8EEA00AA4458 /* KeyTree.hh in Headers */ = {isa = PBXBuildFile; fileRef = 278163BB1CE7A72300B94E32 /* KeyTree.hh */; };
		27D721781F8E8EEA00AA4458 /* Array.hh in Headers */ = {isa = PBXBuildFile; fileRef = 27C4ACAB1CE5146500938365 /* Array.hh */; };
		27D721791F8E8EEA00AA4458 /* MArray.hh in Headers */ = {isa = PBXBuildFile; fileRef = 2734B8951F8583FF00BE5249 /* MArray.hh */; };
		27D7217A1F8E8EEA00AA4458 /* Dict.hh in Headers */ = {isa = PBXBuildFile; fileRef = 27CA08401F6B0E9400FF8C71 /* Dict.hh */; };
		27D7217B1F8E8EEA00AA4458 /* StringTable.hh in Headers */ = {isa = PBXBuildFile; fileRef = 2797BCAB1C0FBFDE00E5C991 /* StringTable.hh */; };
		27D7217C1F8E8EEA00AA4458 /* JSONEncoder.hh in Headers */ = {isa = PBXBuildFile; fileRef = 27FE87F21E53E43200C5CF3F /* JSONEncoder.hh */; };
		27D7217D1F8E8EEA00AA4458 /* slice.hh in Headers */ = {isa = PBXBuildFile; fileRef = 270FA2751BF53CEA005DCB13 /* slice.hh */; };
		27D7217E1F8E8EEA00AA4458 /* MArray+ObjC.h in Headers */ = {isa = PBXBuildFile; fileRef = 2734B8971F8583FF00BE5249 /* MArray+ObjC.h */; };
		27D7217F1F8E8EEA00AA4458 /* varint.hh in Headers */ = {isa = PBXBuildFile; fileRef = 270FA2771BF53CEA005DCB13 /* varint.hh */; };
		27D721801F8E8EEA00AA4458 /* MValue.hh in Headers */ = {isa = PBXBuildFile; fileRef = 2734B8961F8583FF00BE5249 /* MValue.hh */; };
		27D721811F8E8EEA00AA4458 /* Value.hh in Headers */ = {isa = PBXBuildFile; fileRef = 270FA26B1BF53CEA005DCB13 /* Value.hh */; };
		27D721821F8E8EEA00AA4458 /* Endian.hh in Headers */ = {isa = PBXBuildFile; fileRef = 270FA2731BF53CEA005DCB13 /* Endian.hh */; };
		27D721831F8E8EEA00AA4458 /* forestdb_endian.h in Headers */ = {isa = PBXBuildFile; fileRef = 270FA2861BF53D32005DCB13 /* forestdb_endian.h */; };
		27D721841F8E8EEA00AA4458 /* MDict+ObjC.h in Headers */ = {isa = PBXBuildFile; fileRef = 2734B8991F8583FF00BE5249 /* MDict+ObjC.h */; };
		27D721851F8E8EEA00AA4458 /* MCollection.hh in Headers */ = {isa = PBXBuildFile; fileRef = 2734B89B1F8583FF00BE5249 /* MCollection.hh */; };
		27D721861F8E8EEA00AA4458 /* CaseListReporter.hh in Headers */ = {isa = PBXBuildFile; fileRef = 27E3DD4A1DB6C32400F2872D /* CaseListReporter.hh */; };
		27D721871F8E8EEA00AA4458 /* Writer.hh in Headers */ = {isa = PBXBuildFile; fileRef = 270FA2721BF53CEA005DCB13 /* Writer.hh */; };
		27D721881F8E8EEA00AA4458 /* Encoder.hh in Headers */ = {isa = PBXBuildFile; fileRef = 270FA26F1BF53CEA005DCB13 /* Encoder.hh */; };
		27D721891F8E8EEA00AA4458 /* Path.hh in Headers */ = {isa = PBXBuildFile; fileRef = 27A924CE1D9C32E800086206 /* Path.hh */; };
		27D7218A1F8E8EEA00AA4458 /* Fleece.h in Headers */ = {isa = PBXBuildFile; fileRef = 278163B41CE69CA800B94E32 /* Fleece.h */; };
		27D7218B1F8E8EEA00AA4458 /* FleeceException.hh in Headers */ = {isa = PBXBuildFile; fileRef = 275CED511D3EF7BE001DE46C /* FleeceException.hh */; };
		27D7218C1F8E8EEA00AA4458 /* SharedKeys.hh in Headers */ = {isa = PBXBuildFile; fileRef = 27E3DD411DB6A14200F2872D /* SharedKeys.hh */; };
		27D721961F8E900400AA4458 /* libFleeceMutableObjC.a in Frameworks */ = {isa = PBXBuildFile; fileRef = 27D721901F8E8EEA00AA4458 /* libFleeceMutableObjC.a */; };
		27E3DD421DB6A14200F2872D /* SharedKeys.cc in Sources */ = {isa = PBXBuildFile; fileRef = 27E3DD401DB6A14200F2872D /* SharedKeys.cc */; };
		27E3DD431DB6A14200F2872D /* SharedKeys.hh in Headers */ = {isa = PBXBuildFile; fileRef = 27E3DD411DB6A14200F2872D /* SharedKeys.hh */; };
		27E3DD4C1DB6C32400F2872D /* CaseListReporter.hh in Headers */ = {isa = PBXBuildFile; fileRef = 27E3DD4A1DB6C32400F2872D /* CaseListReporter.hh */; };
		27E3DD4D1DB6C32400F2872D /* CatchHelper.hh in Headers */ = {isa = PBXBuildFile; fileRef = 27E3DD4B1DB6C32400F2872D /* CatchHelper.hh */; };
		27E3DD531DB7DB1C00F2872D /* SharedKeysTests.cc in Sources */ = {isa = PBXBuildFile; fileRef = 27E3DD521DB7DB1C00F2872D /* SharedKeysTests.cc */; };
<<<<<<< HEAD
		27F25A7520A36B4100E181FA /* MappedFile.cc in Sources */ = {isa = PBXBuildFile; fileRef = 27F25A7320A36B4100E181FA /* MappedFile.cc */; };
		27F25A7620A36B4100E181FA /* MappedFile.hh in Headers */ = {isa = PBXBuildFile; fileRef = 27F25A7420A36B4100E181FA /* MappedFile.hh */; };
		27F25A8120A652F300E181FA /* LibC++Debug.cc in Sources */ = {isa = PBXBuildFile; fileRef = 27F25A8020A652F300E181FA /* LibC++Debug.cc */; };
=======
		27F25A8420A6560A00E181FA /* LibC++Debug.cc in Sources */ = {isa = PBXBuildFile; fileRef = 27F25A8320A6560900E181FA /* LibC++Debug.cc */; };
>>>>>>> cf948b6f
		27F666442017E26700A8ED31 /* SupportTests.cc in Sources */ = {isa = PBXBuildFile; fileRef = 27F666432017E26700A8ED31 /* SupportTests.cc */; };
		27F666472017FE7C00A8ED31 /* TempArray.hh in Headers */ = {isa = PBXBuildFile; fileRef = 27F666462017FE7C00A8ED31 /* TempArray.hh */; };
		27FE87F31E53E43200C5CF3F /* JSONEncoder.cc in Sources */ = {isa = PBXBuildFile; fileRef = 27FE87F11E53E43200C5CF3F /* JSONEncoder.cc */; };
		27FE87F41E53E43200C5CF3F /* JSONEncoder.hh in Headers */ = {isa = PBXBuildFile; fileRef = 27FE87F21E53E43200C5CF3F /* JSONEncoder.hh */; };
/* End PBXBuildFile section */

/* Begin PBXContainerItemProxy section */
		272E5A531BF7FE8200848580 /* PBXContainerItemProxy */ = {
			isa = PBXContainerItemProxy;
			containerPortal = 270FA2541BF53CAD005DCB13 /* Project object */;
			proxyType = 1;
			remoteGlobalIDString = 270FA25B1BF53CAD005DCB13;
			remoteInfo = Fleece;
		};
		279AC5391C09759C002C80DB /* PBXContainerItemProxy */ = {
			isa = PBXContainerItemProxy;
			containerPortal = 270FA2541BF53CAD005DCB13 /* Project object */;
			proxyType = 1;
			remoteGlobalIDString = 270FA25B1BF53CAD005DCB13;
			remoteInfo = Fleece;
		};
		27D721911F8E8FE500AA4458 /* PBXContainerItemProxy */ = {
			isa = PBXContainerItemProxy;
			containerPortal = 270FA2541BF53CAD005DCB13 /* Project object */;
			proxyType = 1;
			remoteGlobalIDString = 270FA25B1BF53CAD005DCB13;
			remoteInfo = Fleece;
		};
		27F25A7A20A6523E00E181FA /* PBXContainerItemProxy */ = {
			isa = PBXContainerItemProxy;
			containerPortal = 270FA2541BF53CAD005DCB13 /* Project object */;
			proxyType = 1;
			remoteGlobalIDString = 27D721511F8E8EEA00AA4458;
			remoteInfo = FleeceMutableObjC;
		};
/* End PBXContainerItemProxy section */

/* Begin PBXCopyFilesBuildPhase section */
		272E5A491BF7FE5600848580 /* CopyFiles */ = {
			isa = PBXCopyFilesBuildPhase;
			buildActionMask = 2147483647;
			dstPath = /usr/share/man/man1/;
			dstSubfolderSpec = 0;
			files = (
			);
			runOnlyForDeploymentPostprocessing = 1;
		};
		279AC52F1C096872002C80DB /* CopyFiles */ = {
			isa = PBXCopyFilesBuildPhase;
			buildActionMask = 2147483647;
			dstPath = /usr/share/man/man1/;
			dstSubfolderSpec = 0;
			files = (
			);
			runOnlyForDeploymentPostprocessing = 1;
		};
/* End PBXCopyFilesBuildPhase section */

/* Begin PBXFileReference section */
		270515521D9053BE00D62D05 /* Fleece+CoreFoundation.h */ = {isa = PBXFileReference; lastKnownFileType = sourcecode.c.h; path = "Fleece+CoreFoundation.h"; sourceTree = "<group>"; };
		270515531D9058F200D62D05 /* Fleece+CoreFoundation.mm */ = {isa = PBXFileReference; fileEncoding = 4; lastKnownFileType = sourcecode.cpp.objcpp; name = "Fleece+CoreFoundation.mm"; path = "../ObjC/Fleece+CoreFoundation.mm"; sourceTree = "<group>"; };
		270515551D90596000D62D05 /* Fleece_C_impl.hh */ = {isa = PBXFileReference; lastKnownFileType = sourcecode.cpp.h; path = Fleece_C_impl.hh; sourceTree = "<group>"; };
		270FA25C1BF53CAD005DCB13 /* libFleece.a */ = {isa = PBXFileReference; explicitFileType = archive.ar; includeInIndex = 0; path = libFleece.a; sourceTree = BUILT_PRODUCTS_DIR; };
		270FA26A1BF53CEA005DCB13 /* Value.cc */ = {isa = PBXFileReference; fileEncoding = 4; lastKnownFileType = sourcecode.cpp.cpp; path = Value.cc; sourceTree = "<group>"; };
		270FA26B1BF53CEA005DCB13 /* Value.hh */ = {isa = PBXFileReference; fileEncoding = 4; lastKnownFileType = sourcecode.cpp.h; path = Value.hh; sourceTree = "<group>"; };
		270FA26D1BF53CEA005DCB13 /* Value+ObjC.mm */ = {isa = PBXFileReference; fileEncoding = 4; lastKnownFileType = sourcecode.cpp.objcpp; path = "Value+ObjC.mm"; sourceTree = "<group>"; };
		270FA26F1BF53CEA005DCB13 /* Encoder.hh */ = {isa = PBXFileReference; fileEncoding = 4; lastKnownFileType = sourcecode.cpp.h; path = Encoder.hh; sourceTree = "<group>"; };
		270FA2701BF53CEA005DCB13 /* Encoder+ObjC.mm */ = {isa = PBXFileReference; fileEncoding = 4; lastKnownFileType = sourcecode.cpp.objcpp; path = "Encoder+ObjC.mm"; sourceTree = "<group>"; };
		270FA2711BF53CEA005DCB13 /* Writer.cc */ = {isa = PBXFileReference; fileEncoding = 4; lastKnownFileType = sourcecode.cpp.cpp; path = Writer.cc; sourceTree = "<group>"; };
		270FA2721BF53CEA005DCB13 /* Writer.hh */ = {isa = PBXFileReference; fileEncoding = 4; lastKnownFileType = sourcecode.cpp.h; path = Writer.hh; sourceTree = "<group>"; };
		270FA2731BF53CEA005DCB13 /* Endian.hh */ = {isa = PBXFileReference; fileEncoding = 4; lastKnownFileType = sourcecode.cpp.h; path = Endian.hh; sourceTree = "<group>"; };
		270FA2741BF53CEA005DCB13 /* slice.cc */ = {isa = PBXFileReference; fileEncoding = 4; lastKnownFileType = sourcecode.cpp.cpp; path = slice.cc; sourceTree = "<group>"; };
		270FA2751BF53CEA005DCB13 /* slice.hh */ = {isa = PBXFileReference; fileEncoding = 4; lastKnownFileType = sourcecode.cpp.h; path = slice.hh; sourceTree = "<group>"; };
		270FA2761BF53CEA005DCB13 /* varint.cc */ = {isa = PBXFileReference; fileEncoding = 4; lastKnownFileType = sourcecode.cpp.cpp; path = varint.cc; sourceTree = "<group>"; };
		270FA2771BF53CEA005DCB13 /* varint.hh */ = {isa = PBXFileReference; fileEncoding = 4; lastKnownFileType = sourcecode.cpp.h; path = varint.hh; sourceTree = "<group>"; };
		270FA2861BF53D32005DCB13 /* forestdb_endian.h */ = {isa = PBXFileReference; fileEncoding = 4; lastKnownFileType = sourcecode.c.h; path = forestdb_endian.h; sourceTree = "<group>"; };
		2715BA1D1D820C690061D92E /* PlatformCompat.hh */ = {isa = PBXFileReference; lastKnownFileType = sourcecode.cpp.h; path = PlatformCompat.hh; sourceTree = "<group>"; };
		27298E3A1C00F812000CFBA8 /* JSONConverter.cc */ = {isa = PBXFileReference; fileEncoding = 4; lastKnownFileType = sourcecode.cpp.cpp; path = JSONConverter.cc; sourceTree = "<group>"; };
		27298E491C00F8A9000CFBA8 /* jsonsl.c */ = {isa = PBXFileReference; fileEncoding = 4; lastKnownFileType = sourcecode.c.c; path = jsonsl.c; sourceTree = "<group>"; };
		27298E4A1C00F8A9000CFBA8 /* jsonsl.h */ = {isa = PBXFileReference; fileEncoding = 4; lastKnownFileType = sourcecode.c.h; path = jsonsl.h; sourceTree = "<group>"; };
		27298E761C00FB48000CFBA8 /* JSONConverter.hh */ = {isa = PBXFileReference; lastKnownFileType = sourcecode.cpp.h; path = JSONConverter.hh; sourceTree = "<group>"; };
		27298E771C01A461000CFBA8 /* PerfTests.cc */ = {isa = PBXFileReference; fileEncoding = 4; lastKnownFileType = sourcecode.cpp.cpp; path = PerfTests.cc; sourceTree = "<group>"; };
		27298E7F1C04E665000CFBA8 /* Encoder.cc */ = {isa = PBXFileReference; fileEncoding = 4; lastKnownFileType = sourcecode.cpp.cpp; path = Encoder.cc; sourceTree = "<group>"; };
		272E5A451BF7FD8F00848580 /* FleeceTests.cc */ = {isa = PBXFileReference; fileEncoding = 4; lastKnownFileType = sourcecode.cpp.cpp; path = FleeceTests.cc; sourceTree = "<group>"; };
		272E5A4B1BF7FE5600848580 /* Test */ = {isa = PBXFileReference; explicitFileType = "compiled.mach-o.executable"; includeInIndex = 0; path = Test; sourceTree = BUILT_PRODUCTS_DIR; };
		272E5A561BF7FEB200848580 /* libstdc++.tbd */ = {isa = PBXFileReference; lastKnownFileType = "sourcecode.text-based-dylib-definition"; name = "libstdc++.tbd"; path = "usr/lib/libstdc++.tbd"; sourceTree = SDKROOT; };
		272E5A5A1BF8004100848580 /* FleeceTests.hh */ = {isa = PBXFileReference; lastKnownFileType = sourcecode.cpp.h; path = FleeceTests.hh; sourceTree = "<group>"; };
		272E5A5B1BF800A100848580 /* EncoderTests.cc */ = {isa = PBXFileReference; fileEncoding = 4; lastKnownFileType = sourcecode.cpp.cpp; path = EncoderTests.cc; sourceTree = "<group>"; };
		272E5A5E1BF91DBE00848580 /* ObjCTests.mm */ = {isa = PBXFileReference; fileEncoding = 4; lastKnownFileType = sourcecode.cpp.objcpp; path = ObjCTests.mm; sourceTree = "<group>"; };
		272E5A601BF91F6C00848580 /* slice+CoreFoundation.cc */ = {isa = PBXFileReference; fileEncoding = 4; lastKnownFileType = sourcecode.cpp.cpp; name = "slice+CoreFoundation.cc"; path = "../ObjC/slice+CoreFoundation.cc"; sourceTree = "<group>"; };
		272E5A671BFA7C3100848580 /* Internal.hh */ = {isa = PBXFileReference; lastKnownFileType = sourcecode.cpp.h; path = Internal.hh; sourceTree = "<group>"; };
		273483F71DDA59B900B27A8C /* Fleece.pch */ = {isa = PBXFileReference; lastKnownFileType = sourcecode.c.h; path = Fleece.pch; sourceTree = "<group>"; };
		2734B8951F8583FF00BE5249 /* MArray.hh */ = {isa = PBXFileReference; fileEncoding = 4; lastKnownFileType = sourcecode.cpp.h; path = MArray.hh; sourceTree = "<group>"; };
		2734B8961F8583FF00BE5249 /* MValue.hh */ = {isa = PBXFileReference; fileEncoding = 4; lastKnownFileType = sourcecode.cpp.h; path = MValue.hh; sourceTree = "<group>"; };
		2734B8971F8583FF00BE5249 /* MArray+ObjC.h */ = {isa = PBXFileReference; fileEncoding = 4; lastKnownFileType = sourcecode.c.h; path = "MArray+ObjC.h"; sourceTree = "<group>"; };
		2734B8981F8583FF00BE5249 /* MArray+ObjC.mm */ = {isa = PBXFileReference; fileEncoding = 4; lastKnownFileType = sourcecode.cpp.objcpp; path = "MArray+ObjC.mm"; sourceTree = "<group>"; };
		2734B8991F8583FF00BE5249 /* MDict+ObjC.h */ = {isa = PBXFileReference; fileEncoding = 4; lastKnownFileType = sourcecode.c.h; path = "MDict+ObjC.h"; sourceTree = "<group>"; };
		2734B89A1F8583FF00BE5249 /* MTests.mm */ = {isa = PBXFileReference; fileEncoding = 4; lastKnownFileType = sourcecode.cpp.objcpp; path = MTests.mm; sourceTree = "<group>"; };
		2734B89B1F8583FF00BE5249 /* MCollection.hh */ = {isa = PBXFileReference; fileEncoding = 4; lastKnownFileType = sourcecode.cpp.h; path = MCollection.hh; sourceTree = "<group>"; };
		2734B89C1F8583FF00BE5249 /* MDict.hh */ = {isa = PBXFileReference; fileEncoding = 4; lastKnownFileType = sourcecode.cpp.h; path = MDict.hh; sourceTree = "<group>"; };
		2734B89D1F8583FF00BE5249 /* MDict+ObjC.mm */ = {isa = PBXFileReference; fileEncoding = 4; lastKnownFileType = sourcecode.cpp.objcpp; path = "MDict+ObjC.mm"; sourceTree = "<group>"; };
		2734B8AB1F859AEC00BE5249 /* FleeceDocument.h */ = {isa = PBXFileReference; lastKnownFileType = sourcecode.c.h; path = FleeceDocument.h; sourceTree = "<group>"; };
		2734B8AC1F859AEC00BE5249 /* FleeceDocument.mm */ = {isa = PBXFileReference; lastKnownFileType = sourcecode.cpp.objcpp; path = FleeceDocument.mm; sourceTree = "<group>"; };
		2734B8AF1F870F2600BE5249 /* MRoot.hh */ = {isa = PBXFileReference; lastKnownFileType = sourcecode.cpp.h; path = MRoot.hh; sourceTree = "<group>"; };
		2734B8B01F870FB400BE5249 /* MContext.cc */ = {isa = PBXFileReference; lastKnownFileType = sourcecode.cpp.cpp; path = MContext.cc; sourceTree = "<group>"; };
		2734B8B21F8BE11200BE5249 /* README.md */ = {isa = PBXFileReference; lastKnownFileType = net.daringfireball.markdown; path = README.md; sourceTree = "<group>"; };
		27393C931FEC30E300FBFE59 /* FleeceTestsMain.cc */ = {isa = PBXFileReference; lastKnownFileType = sourcecode.cpp.cpp; path = FleeceTestsMain.cc; sourceTree = "<group>"; };
		2746DD3B1D931BE9000517BC /* Benchmark.hh */ = {isa = PBXFileReference; lastKnownFileType = sourcecode.cpp.h; path = Benchmark.hh; sourceTree = "<group>"; };
		2747D9841CFB9BC300C48211 /* 1person.json */ = {isa = PBXFileReference; fileEncoding = 4; lastKnownFileType = text.json; path = 1person.json; sourceTree = "<group>"; };
		274D8242209A3A77008BB39F /* HeapDict.cc */ = {isa = PBXFileReference; lastKnownFileType = sourcecode.cpp.cpp; path = HeapDict.cc; sourceTree = "<group>"; };
		274D8243209A3A77008BB39F /* HeapDict.hh */ = {isa = PBXFileReference; lastKnownFileType = sourcecode.cpp.h; path = HeapDict.hh; sourceTree = "<group>"; };
		274D8246209A5906008BB39F /* ValueSlot.cc */ = {isa = PBXFileReference; lastKnownFileType = sourcecode.cpp.cpp; path = ValueSlot.cc; sourceTree = "<group>"; };
		274D8247209A5906008BB39F /* ValueSlot.hh */ = {isa = PBXFileReference; lastKnownFileType = sourcecode.cpp.h; path = ValueSlot.hh; sourceTree = "<group>"; };
		274D824A209A7577008BB39F /* HeapArray.cc */ = {isa = PBXFileReference; lastKnownFileType = sourcecode.cpp.cpp; path = HeapArray.cc; sourceTree = "<group>"; };
		274D824B209A7577008BB39F /* HeapArray.hh */ = {isa = PBXFileReference; lastKnownFileType = sourcecode.cpp.h; path = HeapArray.hh; sourceTree = "<group>"; };
		274D824E209A8D01008BB39F /* MutableTests.cc */ = {isa = PBXFileReference; lastKnownFileType = sourcecode.cpp.cpp; path = MutableTests.cc; sourceTree = "<group>"; };
		274D8250209CF9B3008BB39F /* HeapValue.cc */ = {isa = PBXFileReference; lastKnownFileType = sourcecode.cpp.cpp; path = HeapValue.cc; sourceTree = "<group>"; };
		274D8251209CF9B3008BB39F /* HeapValue.hh */ = {isa = PBXFileReference; lastKnownFileType = sourcecode.cpp.h; path = HeapValue.hh; sourceTree = "<group>"; };
		274D8254209D1764008BB39F /* RefCounted.cc */ = {isa = PBXFileReference; fileEncoding = 4; lastKnownFileType = sourcecode.cpp.cpp; path = RefCounted.cc; sourceTree = "<group>"; };
		274D8255209D1764008BB39F /* RefCounted.hh */ = {isa = PBXFileReference; fileEncoding = 4; lastKnownFileType = sourcecode.cpp.h; path = RefCounted.hh; sourceTree = "<group>"; };
		2750735D1F4B5F0F003D2CCE /* CMakeLists.txt */ = {isa = PBXFileReference; fileEncoding = 4; lastKnownFileType = text; path = CMakeLists.txt; sourceTree = "<group>"; };
		275C67DB1BFBA0F4008AA9E7 /* Fleece.md */ = {isa = PBXFileReference; lastKnownFileType = net.daringfireball.markdown; path = Fleece.md; sourceTree = "<group>"; };
		275C67DC1BFBA128008AA9E7 /* README.md */ = {isa = PBXFileReference; lastKnownFileType = net.daringfireball.markdown; path = README.md; sourceTree = "<group>"; };
		275CED501D3EF7BE001DE46C /* FleeceException.cc */ = {isa = PBXFileReference; fileEncoding = 4; lastKnownFileType = sourcecode.cpp.cpp; path = FleeceException.cc; sourceTree = "<group>"; };
		275CED511D3EF7BE001DE46C /* FleeceException.hh */ = {isa = PBXFileReference; fileEncoding = 4; lastKnownFileType = sourcecode.cpp.h; path = FleeceException.hh; sourceTree = "<group>"; };
		276D15441E007D3000543B1B /* JSON5.cc */ = {isa = PBXFileReference; fileEncoding = 4; lastKnownFileType = sourcecode.cpp.cpp; path = JSON5.cc; sourceTree = "<group>"; };
		276D15451E007D3000543B1B /* JSON5.hh */ = {isa = PBXFileReference; fileEncoding = 4; lastKnownFileType = sourcecode.cpp.h; path = JSON5.hh; sourceTree = "<group>"; };
		276D15481E008E7A00543B1B /* JSON5Tests.cc */ = {isa = PBXFileReference; fileEncoding = 4; lastKnownFileType = sourcecode.cpp.cpp; path = JSON5Tests.cc; sourceTree = "<group>"; };
		277015351D596436008BADD7 /* cdecode.c */ = {isa = PBXFileReference; lastKnownFileType = sourcecode.c.c; path = cdecode.c; sourceTree = "<group>"; tabWidth = 4; usesTabs = 1; };
		277015361D596436008BADD7 /* cdecode.h */ = {isa = PBXFileReference; lastKnownFileType = sourcecode.c.h; path = cdecode.h; sourceTree = "<group>"; tabWidth = 4; usesTabs = 1; };
		277015371D596436008BADD7 /* cencode.c */ = {isa = PBXFileReference; lastKnownFileType = sourcecode.c.c; path = cencode.c; sourceTree = "<group>"; tabWidth = 4; usesTabs = 1; };
		277015381D596436008BADD7 /* cencode.h */ = {isa = PBXFileReference; lastKnownFileType = sourcecode.c.h; path = cencode.h; sourceTree = "<group>"; tabWidth = 4; usesTabs = 1; };
		2770153B1D596436008BADD7 /* README */ = {isa = PBXFileReference; lastKnownFileType = text; path = README; sourceTree = "<group>"; };
		2770153E1D5A3B2C008BADD7 /* decode.h */ = {isa = PBXFileReference; lastKnownFileType = sourcecode.c.h; path = decode.h; sourceTree = "<group>"; };
		2770153F1D5A3B2C008BADD7 /* encode.h */ = {isa = PBXFileReference; lastKnownFileType = sourcecode.c.h; path = encode.h; sourceTree = "<group>"; };
		277015401D5A63B9008BADD7 /* CHANGELOG */ = {isa = PBXFileReference; fileEncoding = 4; lastKnownFileType = text; path = CHANGELOG; sourceTree = "<group>"; };
		277015411D5A64B4008BADD7 /* AUTHORS */ = {isa = PBXFileReference; fileEncoding = 4; lastKnownFileType = text; path = AUTHORS; sourceTree = "<group>"; };
		2776AA1F208678AA004ACE85 /* DeepIterator.cc */ = {isa = PBXFileReference; lastKnownFileType = sourcecode.cpp.cpp; path = DeepIterator.cc; sourceTree = "<group>"; };
		2776AA20208678AA004ACE85 /* DeepIterator.hh */ = {isa = PBXFileReference; lastKnownFileType = sourcecode.cpp.h; path = DeepIterator.hh; sourceTree = "<group>"; };
		2776AA232086C94B004ACE85 /* 1person-deepIterOutput.txt */ = {isa = PBXFileReference; lastKnownFileType = text; path = "1person-deepIterOutput.txt"; sourceTree = "<group>"; };
		2776AA242086CC1F004ACE85 /* 1person-shallowIterOutput.txt */ = {isa = PBXFileReference; lastKnownFileType = text; path = "1person-shallowIterOutput.txt"; sourceTree = "<group>"; };
		2776AA2F2088FEC3004ACE85 /* function_ref.hh */ = {isa = PBXFileReference; lastKnownFileType = sourcecode.cpp.h; path = function_ref.hh; sourceTree = "<group>"; };
		2776AA44208A6C5A004ACE85 /* Project.xcconfig */ = {isa = PBXFileReference; lastKnownFileType = text.xcconfig; path = Project.xcconfig; sourceTree = "<group>"; };
		2776AA45208A6C5A004ACE85 /* Project_Debug.xcconfig */ = {isa = PBXFileReference; lastKnownFileType = text.xcconfig; path = Project_Debug.xcconfig; sourceTree = "<group>"; };
		2776AA46208A6C5A004ACE85 /* Project_Release.xcconfig */ = {isa = PBXFileReference; lastKnownFileType = text.xcconfig; path = Project_Release.xcconfig; sourceTree = "<group>"; };
		2776AA47208A6C5A004ACE85 /* XcodeWarnings.xcconfig */ = {isa = PBXFileReference; lastKnownFileType = text.xcconfig; path = XcodeWarnings.xcconfig; sourceTree = "<group>"; };
		2776AA48208A6CED004ACE85 /* FleeceStaticLib.xcconfig */ = {isa = PBXFileReference; lastKnownFileType = text.xcconfig; path = FleeceStaticLib.xcconfig; sourceTree = "<group>"; };
		2776AA49208A6E01004ACE85 /* FleeceTest.xcconfig */ = {isa = PBXFileReference; lastKnownFileType = text.xcconfig; path = FleeceTest.xcconfig; sourceTree = "<group>"; };
		2776AA702090EF05004ACE85 /* HashTree+Internal.hh */ = {isa = PBXFileReference; lastKnownFileType = sourcecode.cpp.h; path = "HashTree+Internal.hh"; sourceTree = "<group>"; };
		2776AA722093C7A3004ACE85 /* DB.cc */ = {isa = PBXFileReference; lastKnownFileType = sourcecode.cpp.cpp; path = DB.cc; sourceTree = "<group>"; };
		2776AA732093C7A3004ACE85 /* DB.hh */ = {isa = PBXFileReference; lastKnownFileType = sourcecode.cpp.h; path = DB.hh; sourceTree = "<group>"; };
		2776AA762093C982004ACE85 /* sliceIO.cc */ = {isa = PBXFileReference; lastKnownFileType = sourcecode.cpp.cpp; path = sliceIO.cc; sourceTree = "<group>"; };
		2776AA772093C982004ACE85 /* sliceIO.hh */ = {isa = PBXFileReference; lastKnownFileType = sourcecode.cpp.h; path = sliceIO.hh; sourceTree = "<group>"; };
		2776AA7A2097B1DC004ACE85 /* DBTests.cc */ = {isa = PBXFileReference; lastKnownFileType = sourcecode.cpp.cpp; path = DBTests.cc; sourceTree = "<group>"; };
		277F45AE208E871000A0D159 /* HashTree.hh */ = {isa = PBXFileReference; lastKnownFileType = sourcecode.cpp.h; path = HashTree.hh; sourceTree = "<group>"; };
		277F45AF208E871000A0D159 /* HashTree.cc */ = {isa = PBXFileReference; lastKnownFileType = sourcecode.cpp.cpp; path = HashTree.cc; sourceTree = "<group>"; };
		277F45B3208E9A9100A0D159 /* Bitmap.hh */ = {isa = PBXFileReference; lastKnownFileType = sourcecode.cpp.h; path = Bitmap.hh; sourceTree = "<group>"; };
		278163B31CE69CA800B94E32 /* Fleece_C_impl.cc */ = {isa = PBXFileReference; fileEncoding = 4; lastKnownFileType = sourcecode.cpp.cpp; path = Fleece_C_impl.cc; sourceTree = "<group>"; };
		278163B41CE69CA800B94E32 /* Fleece.h */ = {isa = PBXFileReference; fileEncoding = 4; lastKnownFileType = sourcecode.c.h; path = Fleece.h; sourceTree = "<group>"; };
		278163B71CE6A07A00B94E32 /* Fleece.hh */ = {isa = PBXFileReference; lastKnownFileType = sourcecode.cpp.h; path = Fleece.hh; sourceTree = "<group>"; };
		278163B81CE6BB8C00B94E32 /* C_Test.c */ = {isa = PBXFileReference; fileEncoding = 4; lastKnownFileType = sourcecode.c.c; path = C_Test.c; sourceTree = "<group>"; };
		278163BA1CE7A72300B94E32 /* KeyTree.cc */ = {isa = PBXFileReference; fileEncoding = 4; lastKnownFileType = sourcecode.cpp.cpp; path = KeyTree.cc; sourceTree = "<group>"; };
		278163BB1CE7A72300B94E32 /* KeyTree.hh */ = {isa = PBXFileReference; fileEncoding = 4; lastKnownFileType = sourcecode.cpp.h; path = KeyTree.hh; sourceTree = "<group>"; };
		2797BCAA1C0FBFDE00E5C991 /* StringTable.cc */ = {isa = PBXFileReference; fileEncoding = 4; lastKnownFileType = sourcecode.cpp.cpp; path = StringTable.cc; sourceTree = "<group>"; };
		2797BCAB1C0FBFDE00E5C991 /* StringTable.hh */ = {isa = PBXFileReference; fileEncoding = 4; lastKnownFileType = sourcecode.cpp.h; path = StringTable.hh; sourceTree = "<group>"; };
		279AC52A1C07776A002C80DB /* ValueTests.cc */ = {isa = PBXFileReference; fileEncoding = 4; lastKnownFileType = sourcecode.cpp.cpp; path = ValueTests.cc; sourceTree = "<group>"; };
		279AC5311C096872002C80DB /* fleece */ = {isa = PBXFileReference; explicitFileType = "compiled.mach-o.executable"; includeInIndex = 0; path = fleece; sourceTree = BUILT_PRODUCTS_DIR; };
		279AC5331C096872002C80DB /* fleece_tool.cc */ = {isa = PBXFileReference; lastKnownFileType = sourcecode.cpp.cpp; path = fleece_tool.cc; sourceTree = "<group>"; };
		279AC53B1C097941002C80DB /* Value+Dump.cc */ = {isa = PBXFileReference; fileEncoding = 4; lastKnownFileType = sourcecode.cpp.cpp; path = "Value+Dump.cc"; sourceTree = "<group>"; };
		27A8B4E91EC4D0B700BB4C07 /* Stopwatch.hh */ = {isa = PBXFileReference; lastKnownFileType = sourcecode.cpp.h; path = Stopwatch.hh; sourceTree = "<group>"; };
		27A924CD1D9C32E800086206 /* Path.cc */ = {isa = PBXFileReference; fileEncoding = 4; lastKnownFileType = sourcecode.cpp.cpp; path = Path.cc; sourceTree = "<group>"; };
		27A924CE1D9C32E800086206 /* Path.hh */ = {isa = PBXFileReference; fileEncoding = 4; lastKnownFileType = sourcecode.cpp.h; path = Path.hh; sourceTree = "<group>"; };
		27C4AC941CDE843F00938365 /* Example.md */ = {isa = PBXFileReference; fileEncoding = 4; lastKnownFileType = net.daringfireball.markdown; path = Example.md; sourceTree = "<group>"; };
		27C4AC961CDFFDA100938365 /* Performance.md */ = {isa = PBXFileReference; fileEncoding = 4; lastKnownFileType = net.daringfireball.markdown; path = Performance.md; sourceTree = "<group>"; };
		27C4ACAA1CE5146500938365 /* Array.cc */ = {isa = PBXFileReference; fileEncoding = 4; lastKnownFileType = sourcecode.cpp.cpp; path = Array.cc; sourceTree = "<group>"; };
		27C4ACAB1CE5146500938365 /* Array.hh */ = {isa = PBXFileReference; fileEncoding = 4; lastKnownFileType = sourcecode.cpp.h; path = Array.hh; sourceTree = "<group>"; };
		27C8DF052084102900A99BFC /* MutableHashTree.hh */ = {isa = PBXFileReference; lastKnownFileType = sourcecode.cpp.h; path = MutableHashTree.hh; sourceTree = "<group>"; };
		27C8DF062084102900A99BFC /* MutableHashTree.cc */ = {isa = PBXFileReference; lastKnownFileType = sourcecode.cpp.cpp; path = MutableHashTree.cc; sourceTree = "<group>"; };
		27C8DF09208521B600A99BFC /* HashTreeTests.cc */ = {isa = PBXFileReference; lastKnownFileType = sourcecode.cpp.cpp; path = HashTreeTests.cc; sourceTree = "<group>"; };
		27CA08401F6B0E9400FF8C71 /* Dict.hh */ = {isa = PBXFileReference; lastKnownFileType = sourcecode.cpp.h; path = Dict.hh; sourceTree = "<group>"; };
		27CA08411F6B0E9400FF8C71 /* Dict.cc */ = {isa = PBXFileReference; lastKnownFileType = sourcecode.cpp.cpp; path = Dict.cc; sourceTree = "<group>"; };
		27D721201F8C04F100AA4458 /* MValue+ObjC.mm */ = {isa = PBXFileReference; lastKnownFileType = sourcecode.cpp.objcpp; path = "MValue+ObjC.mm"; sourceTree = "<group>"; };
		27D721221F8C053900AA4458 /* MValue+ObjC.hh */ = {isa = PBXFileReference; lastKnownFileType = sourcecode.cpp.h; path = "MValue+ObjC.hh"; sourceTree = "<group>"; };
		27D721241F8C4B7500AA4458 /* MDictIterator.hh */ = {isa = PBXFileReference; lastKnownFileType = sourcecode.cpp.h; path = MDictIterator.hh; sourceTree = "<group>"; };
		27D721501F8D8F3F00AA4458 /* MContext.hh */ = {isa = PBXFileReference; lastKnownFileType = sourcecode.cpp.h; path = MContext.hh; sourceTree = "<group>"; };
		27D721901F8E8EEA00AA4458 /* libFleeceMutableObjC.a */ = {isa = PBXFileReference; explicitFileType = archive.ar; includeInIndex = 0; path = libFleeceMutableObjC.a; sourceTree = BUILT_PRODUCTS_DIR; };
		27D7F8791E5521CC0088FADF /* FleeceCpp.hh */ = {isa = PBXFileReference; lastKnownFileType = sourcecode.cpp.h; path = FleeceCpp.hh; sourceTree = "<group>"; };
		27E3DD401DB6A14200F2872D /* SharedKeys.cc */ = {isa = PBXFileReference; fileEncoding = 4; lastKnownFileType = sourcecode.cpp.cpp; path = SharedKeys.cc; sourceTree = "<group>"; };
		27E3DD411DB6A14200F2872D /* SharedKeys.hh */ = {isa = PBXFileReference; fileEncoding = 4; lastKnownFileType = sourcecode.cpp.h; path = SharedKeys.hh; sourceTree = "<group>"; };
		27E3DD471DB6B86000F2872D /* catch.hpp */ = {isa = PBXFileReference; fileEncoding = 4; lastKnownFileType = sourcecode.cpp.h; path = catch.hpp; sourceTree = "<group>"; };
		27E3DD481DB6B86000F2872D /* README.txt */ = {isa = PBXFileReference; fileEncoding = 4; lastKnownFileType = text; path = README.txt; sourceTree = "<group>"; };
		27E3DD4A1DB6C32400F2872D /* CaseListReporter.hh */ = {isa = PBXFileReference; fileEncoding = 4; lastKnownFileType = sourcecode.cpp.h; path = CaseListReporter.hh; sourceTree = "<group>"; };
		27E3DD4B1DB6C32400F2872D /* CatchHelper.hh */ = {isa = PBXFileReference; fileEncoding = 4; lastKnownFileType = sourcecode.cpp.h; path = CatchHelper.hh; sourceTree = "<group>"; };
		27E3DD521DB7DB1C00F2872D /* SharedKeysTests.cc */ = {isa = PBXFileReference; fileEncoding = 4; lastKnownFileType = sourcecode.cpp.cpp; path = SharedKeysTests.cc; sourceTree = "<group>"; };
		27EC8D5B1CEBA72E00199FE6 /* mn_wordlist.h */ = {isa = PBXFileReference; fileEncoding = 4; lastKnownFileType = sourcecode.c.h; path = mn_wordlist.h; sourceTree = "<group>"; };
<<<<<<< HEAD
		27F25A7020A0C2AF00E181FA /* MutableArray.hh */ = {isa = PBXFileReference; lastKnownFileType = sourcecode.cpp.h; path = MutableArray.hh; sourceTree = "<group>"; };
		27F25A7220A0CE1400E181FA /* MutableDict.hh */ = {isa = PBXFileReference; lastKnownFileType = sourcecode.cpp.h; path = MutableDict.hh; sourceTree = "<group>"; };
		27F25A7320A36B4100E181FA /* MappedFile.cc */ = {isa = PBXFileReference; lastKnownFileType = sourcecode.cpp.cpp; path = MappedFile.cc; sourceTree = "<group>"; };
		27F25A7420A36B4100E181FA /* MappedFile.hh */ = {isa = PBXFileReference; lastKnownFileType = sourcecode.cpp.h; path = MappedFile.hh; sourceTree = "<group>"; };
		27F25A7C20A6528100E181FA /* FleeceMutableObjC.xcconfig */ = {isa = PBXFileReference; lastKnownFileType = text.xcconfig; path = FleeceMutableObjC.xcconfig; sourceTree = "<group>"; };
		27F25A8020A652F300E181FA /* LibC++Debug.cc */ = {isa = PBXFileReference; fileEncoding = 4; lastKnownFileType = sourcecode.cpp.cpp; path = "LibC++Debug.cc"; sourceTree = "<group>"; };
=======
		27F25A8220A6559800E181FA /* FleeceMutableObjC.xcconfig */ = {isa = PBXFileReference; fileEncoding = 4; lastKnownFileType = text.xcconfig; path = FleeceMutableObjC.xcconfig; sourceTree = "<group>"; };
		27F25A8320A6560900E181FA /* LibC++Debug.cc */ = {isa = PBXFileReference; fileEncoding = 4; lastKnownFileType = sourcecode.cpp.cpp; path = "LibC++Debug.cc"; sourceTree = "<group>"; };
>>>>>>> cf948b6f
		27F666432017E26700A8ED31 /* SupportTests.cc */ = {isa = PBXFileReference; lastKnownFileType = sourcecode.cpp.cpp; path = SupportTests.cc; sourceTree = "<group>"; };
		27F666462017FE7C00A8ED31 /* TempArray.hh */ = {isa = PBXFileReference; fileEncoding = 4; lastKnownFileType = sourcecode.cpp.h; path = TempArray.hh; sourceTree = "<group>"; };
		27FE87F11E53E43200C5CF3F /* JSONEncoder.cc */ = {isa = PBXFileReference; fileEncoding = 4; lastKnownFileType = sourcecode.cpp.cpp; path = JSONEncoder.cc; sourceTree = "<group>"; };
		27FE87F21E53E43200C5CF3F /* JSONEncoder.hh */ = {isa = PBXFileReference; fileEncoding = 4; lastKnownFileType = sourcecode.cpp.h; path = JSONEncoder.hh; sourceTree = "<group>"; };
/* End PBXFileReference section */

/* Begin PBXFrameworksBuildPhase section */
		270FA2591BF53CAD005DCB13 /* Frameworks */ = {
			isa = PBXFrameworksBuildPhase;
			buildActionMask = 2147483647;
			files = (
			);
			runOnlyForDeploymentPostprocessing = 0;
		};
		272E5A481BF7FE5600848580 /* Frameworks */ = {
			isa = PBXFrameworksBuildPhase;
			buildActionMask = 2147483647;
			files = (
				272E5A571BF7FEB200848580 /* libstdc++.tbd in Frameworks */,
				272E5A551BF7FE9C00848580 /* libFleece.a in Frameworks */,
				27D721961F8E900400AA4458 /* libFleeceMutableObjC.a in Frameworks */,
			);
			runOnlyForDeploymentPostprocessing = 0;
		};
		279AC52E1C096872002C80DB /* Frameworks */ = {
			isa = PBXFrameworksBuildPhase;
			buildActionMask = 2147483647;
			files = (
				279AC5381C096B5C002C80DB /* libFleece.a in Frameworks */,
			);
			runOnlyForDeploymentPostprocessing = 0;
		};
		27D721701F8E8EEA00AA4458 /* Frameworks */ = {
			isa = PBXFrameworksBuildPhase;
			buildActionMask = 2147483647;
			files = (
			);
			runOnlyForDeploymentPostprocessing = 0;
		};
/* End PBXFrameworksBuildPhase section */

/* Begin PBXGroup section */
		270FA2531BF53CAD005DCB13 = {
			isa = PBXGroup;
			children = (
				275C67DC1BFBA128008AA9E7 /* README.md */,
				27C4AC941CDE843F00938365 /* Example.md */,
				275C67DB1BFBA0F4008AA9E7 /* Fleece.md */,
				27C4AC961CDFFDA100938365 /* Performance.md */,
				270FA25E1BF53CAD005DCB13 /* Fleece */,
				278163B21CE69C7300B94E32 /* C */,
				279AC5321C096872002C80DB /* Tool */,
				272E5A441BF7FD1700848580 /* Tests */,
				2776AA43208A6C5A004ACE85 /* xcconfigs */,
				27298E3E1C00F8A9000CFBA8 /* vendor */,
				272E5A651BFA4B5300848580 /* Libraries */,
				270FA25D1BF53CAD005DCB13 /* Products */,
				2750735D1F4B5F0F003D2CCE /* CMakeLists.txt */,
				27D721951F8E900400AA4458 /* Frameworks */,
			);
			sourceTree = "<group>";
		};
		270FA25D1BF53CAD005DCB13 /* Products */ = {
			isa = PBXGroup;
			children = (
				270FA25C1BF53CAD005DCB13 /* libFleece.a */,
				272E5A4B1BF7FE5600848580 /* Test */,
				279AC5311C096872002C80DB /* fleece */,
				27D721901F8E8EEA00AA4458 /* libFleeceMutableObjC.a */,
			);
			name = Products;
			sourceTree = "<group>";
		};
		270FA25E1BF53CAD005DCB13 /* Fleece */ = {
			isa = PBXGroup;
			children = (
				278163B71CE6A07A00B94E32 /* Fleece.hh */,
				272E5A671BFA7C3100848580 /* Internal.hh */,
				270FA26A1BF53CEA005DCB13 /* Value.cc */,
				270FA26B1BF53CEA005DCB13 /* Value.hh */,
				27C4ACAA1CE5146500938365 /* Array.cc */,
				27C4ACAB1CE5146500938365 /* Array.hh */,
				27CA08411F6B0E9400FF8C71 /* Dict.cc */,
				27CA08401F6B0E9400FF8C71 /* Dict.hh */,
				279AC53B1C097941002C80DB /* Value+Dump.cc */,
				2776AA1F208678AA004ACE85 /* DeepIterator.cc */,
				2776AA20208678AA004ACE85 /* DeepIterator.hh */,
				27A924CD1D9C32E800086206 /* Path.cc */,
				27A924CE1D9C32E800086206 /* Path.hh */,
				27298E7F1C04E665000CFBA8 /* Encoder.cc */,
				270FA26F1BF53CEA005DCB13 /* Encoder.hh */,
				27298E3A1C00F812000CFBA8 /* JSONConverter.cc */,
				27298E761C00FB48000CFBA8 /* JSONConverter.hh */,
				27E3DD401DB6A14200F2872D /* SharedKeys.cc */,
				27E3DD411DB6A14200F2872D /* SharedKeys.hh */,
				2776AA712093C77F004ACE85 /* DB */,
				2734B8941F8583FF00BE5249 /* Integration */,
				27A89D7C209FC44500C3BEB2 /* Mutable */,
				27E3DD2A1DB1C17900F2872D /* ObjC */,
				277F45B2208E9A6700A0D159 /* Tree */,
				270FA28D1BF53FB0005DCB13 /* Utilities */,
			);
			path = Fleece;
			sourceTree = "<group>";
		};
		270FA28D1BF53FB0005DCB13 /* Utilities */ = {
			isa = PBXGroup;
			children = (
				2746DD3B1D931BE9000517BC /* Benchmark.hh */,
				277F45B3208E9A9100A0D159 /* Bitmap.hh */,
				270FA2731BF53CEA005DCB13 /* Endian.hh */,
				275CED501D3EF7BE001DE46C /* FleeceException.cc */,
				275CED511D3EF7BE001DE46C /* FleeceException.hh */,
				270FA2861BF53D32005DCB13 /* forestdb_endian.h */,
				276D15441E007D3000543B1B /* JSON5.cc */,
				276D15451E007D3000543B1B /* JSON5.hh */,
				27FE87F11E53E43200C5CF3F /* JSONEncoder.cc */,
				27FE87F21E53E43200C5CF3F /* JSONEncoder.hh */,
				278163BA1CE7A72300B94E32 /* KeyTree.cc */,
				278163BB1CE7A72300B94E32 /* KeyTree.hh */,
				27F25A8020A652F300E181FA /* LibC++Debug.cc */,
				27F25A7320A36B4100E181FA /* MappedFile.cc */,
				27F25A7420A36B4100E181FA /* MappedFile.hh */,
				2715BA1D1D820C690061D92E /* PlatformCompat.hh */,
				274D8254209D1764008BB39F /* RefCounted.cc */,
				274D8255209D1764008BB39F /* RefCounted.hh */,
				270FA2741BF53CEA005DCB13 /* slice.cc */,
				270FA2751BF53CEA005DCB13 /* slice.hh */,
				272E5A601BF91F6C00848580 /* slice+CoreFoundation.cc */,
				2776AA762093C982004ACE85 /* sliceIO.cc */,
				2776AA772093C982004ACE85 /* sliceIO.hh */,
				27A8B4E91EC4D0B700BB4C07 /* Stopwatch.hh */,
				2797BCAA1C0FBFDE00E5C991 /* StringTable.cc */,
				2797BCAB1C0FBFDE00E5C991 /* StringTable.hh */,
				27F666462017FE7C00A8ED31 /* TempArray.hh */,
				270FA2761BF53CEA005DCB13 /* varint.cc */,
				270FA2771BF53CEA005DCB13 /* varint.hh */,
				270FA2711BF53CEA005DCB13 /* Writer.cc */,
				270FA2721BF53CEA005DCB13 /* Writer.hh */,
				2776AA2F2088FEC3004ACE85 /* function_ref.hh */,
				27F25A8320A6560900E181FA /* LibC++Debug.cc */,
				273483F71DDA59B900B27A8C /* Fleece.pch */,
			);
			name = Utilities;
			sourceTree = "<group>";
		};
		27298E3E1C00F8A9000CFBA8 /* vendor */ = {
			isa = PBXGroup;
			children = (
				27E3DD461DB6B86000F2872D /* catch */,
				27298E3F1C00F8A9000CFBA8 /* jsonsl */,
				277015321D596436008BADD7 /* libb64 */,
			);
			path = vendor;
			sourceTree = "<group>";
		};
		27298E3F1C00F8A9000CFBA8 /* jsonsl */ = {
			isa = PBXGroup;
			children = (
				27298E491C00F8A9000CFBA8 /* jsonsl.c */,
				27298E4A1C00F8A9000CFBA8 /* jsonsl.h */,
			);
			path = jsonsl;
			sourceTree = "<group>";
		};
		272E5A441BF7FD1700848580 /* Tests */ = {
			isa = PBXGroup;
			children = (
				27393C931FEC30E300FBFE59 /* FleeceTestsMain.cc */,
				27C8DF09208521B600A99BFC /* HashTreeTests.cc */,
				272E5A451BF7FD8F00848580 /* FleeceTests.cc */,
				272E5A5A1BF8004100848580 /* FleeceTests.hh */,
				279AC52A1C07776A002C80DB /* ValueTests.cc */,
				272E5A5B1BF800A100848580 /* EncoderTests.cc */,
				27E3DD521DB7DB1C00F2872D /* SharedKeysTests.cc */,
				27F666432017E26700A8ED31 /* SupportTests.cc */,
				274D824E209A8D01008BB39F /* MutableTests.cc */,
				2776AA7A2097B1DC004ACE85 /* DBTests.cc */,
				27298E771C01A461000CFBA8 /* PerfTests.cc */,
				272E5A5E1BF91DBE00848580 /* ObjCTests.mm */,
				276D15481E008E7A00543B1B /* JSON5Tests.cc */,
				278163B81CE6BB8C00B94E32 /* C_Test.c */,
				27EC8D5B1CEBA72E00199FE6 /* mn_wordlist.h */,
				2747D9841CFB9BC300C48211 /* 1person.json */,
				2776AA232086C94B004ACE85 /* 1person-deepIterOutput.txt */,
				2776AA242086CC1F004ACE85 /* 1person-shallowIterOutput.txt */,
			);
			path = Tests;
			sourceTree = "<group>";
		};
		272E5A651BFA4B5300848580 /* Libraries */ = {
			isa = PBXGroup;
			children = (
				272E5A561BF7FEB200848580 /* libstdc++.tbd */,
			);
			name = Libraries;
			sourceTree = "<group>";
		};
		2734B8941F8583FF00BE5249 /* Integration */ = {
			isa = PBXGroup;
			children = (
				2734B8B21F8BE11200BE5249 /* README.md */,
				2734B8961F8583FF00BE5249 /* MValue.hh */,
				27D721501F8D8F3F00AA4458 /* MContext.hh */,
				2734B8B01F870FB400BE5249 /* MContext.cc */,
				2734B89B1F8583FF00BE5249 /* MCollection.hh */,
				2734B8AF1F870F2600BE5249 /* MRoot.hh */,
				2734B8951F8583FF00BE5249 /* MArray.hh */,
				2734B89C1F8583FF00BE5249 /* MDict.hh */,
				27D721241F8C4B7500AA4458 /* MDictIterator.hh */,
				27D721231F8C074600AA4458 /* ObjC */,
			);
			path = Integration;
			sourceTree = "<group>";
		};
		277015321D596436008BADD7 /* libb64 */ = {
			isa = PBXGroup;
			children = (
				277015351D596436008BADD7 /* cdecode.c */,
				277015361D596436008BADD7 /* cdecode.h */,
				277015371D596436008BADD7 /* cencode.c */,
				277015381D596436008BADD7 /* cencode.h */,
				2770153E1D5A3B2C008BADD7 /* decode.h */,
				2770153F1D5A3B2C008BADD7 /* encode.h */,
				2770153B1D596436008BADD7 /* README */,
				277015401D5A63B9008BADD7 /* CHANGELOG */,
				277015411D5A64B4008BADD7 /* AUTHORS */,
			);
			path = libb64;
			sourceTree = "<group>";
		};
		2776AA43208A6C5A004ACE85 /* xcconfigs */ = {
			isa = PBXGroup;
			children = (
				2776AA44208A6C5A004ACE85 /* Project.xcconfig */,
				2776AA45208A6C5A004ACE85 /* Project_Debug.xcconfig */,
				2776AA46208A6C5A004ACE85 /* Project_Release.xcconfig */,
				27F25A8220A6559800E181FA /* FleeceMutableObjC.xcconfig */,
				2776AA48208A6CED004ACE85 /* FleeceStaticLib.xcconfig */,
				2776AA49208A6E01004ACE85 /* FleeceTest.xcconfig */,
				27F25A7C20A6528100E181FA /* FleeceMutableObjC.xcconfig */,
				2776AA47208A6C5A004ACE85 /* XcodeWarnings.xcconfig */,
			);
			name = xcconfigs;
			path = Xcode/xcconfigs;
			sourceTree = "<group>";
		};
		2776AA712093C77F004ACE85 /* DB */ = {
			isa = PBXGroup;
			children = (
				2776AA722093C7A3004ACE85 /* DB.cc */,
				2776AA732093C7A3004ACE85 /* DB.hh */,
			);
			path = DB;
			sourceTree = "<group>";
		};
		277F45B2208E9A6700A0D159 /* Tree */ = {
			isa = PBXGroup;
			children = (
				277F45AF208E871000A0D159 /* HashTree.cc */,
				277F45AE208E871000A0D159 /* HashTree.hh */,
				27C8DF062084102900A99BFC /* MutableHashTree.cc */,
				27C8DF052084102900A99BFC /* MutableHashTree.hh */,
				2776AA702090EF05004ACE85 /* HashTree+Internal.hh */,
			);
			path = Tree;
			sourceTree = "<group>";
		};
		278163B21CE69C7300B94E32 /* C */ = {
			isa = PBXGroup;
			children = (
				278163B41CE69CA800B94E32 /* Fleece.h */,
				27D7F8791E5521CC0088FADF /* FleeceCpp.hh */,
				278163B31CE69CA800B94E32 /* Fleece_C_impl.cc */,
				270515551D90596000D62D05 /* Fleece_C_impl.hh */,
				270515521D9053BE00D62D05 /* Fleece+CoreFoundation.h */,
				270515531D9058F200D62D05 /* Fleece+CoreFoundation.mm */,
			);
			name = C;
			path = Fleece;
			sourceTree = "<group>";
		};
		279AC5321C096872002C80DB /* Tool */ = {
			isa = PBXGroup;
			children = (
				279AC5331C096872002C80DB /* fleece_tool.cc */,
			);
			path = Tool;
			sourceTree = "<group>";
		};
		27A89D7C209FC44500C3BEB2 /* Mutable */ = {
			isa = PBXGroup;
			children = (
				27F25A7020A0C2AF00E181FA /* MutableArray.hh */,
				27F25A7220A0CE1400E181FA /* MutableDict.hh */,
				274D8250209CF9B3008BB39F /* HeapValue.cc */,
				274D8251209CF9B3008BB39F /* HeapValue.hh */,
				274D8246209A5906008BB39F /* ValueSlot.cc */,
				274D8247209A5906008BB39F /* ValueSlot.hh */,
				274D824A209A7577008BB39F /* HeapArray.cc */,
				274D824B209A7577008BB39F /* HeapArray.hh */,
				274D8242209A3A77008BB39F /* HeapDict.cc */,
				274D8243209A3A77008BB39F /* HeapDict.hh */,
			);
			path = Mutable;
			sourceTree = "<group>";
		};
		27D721231F8C074600AA4458 /* ObjC */ = {
			isa = PBXGroup;
			children = (
				27D721221F8C053900AA4458 /* MValue+ObjC.hh */,
				27D721201F8C04F100AA4458 /* MValue+ObjC.mm */,
				2734B8971F8583FF00BE5249 /* MArray+ObjC.h */,
				2734B8981F8583FF00BE5249 /* MArray+ObjC.mm */,
				2734B8991F8583FF00BE5249 /* MDict+ObjC.h */,
				2734B89D1F8583FF00BE5249 /* MDict+ObjC.mm */,
				2734B8AB1F859AEC00BE5249 /* FleeceDocument.h */,
				2734B8AC1F859AEC00BE5249 /* FleeceDocument.mm */,
				2734B89A1F8583FF00BE5249 /* MTests.mm */,
			);
			path = ObjC;
			sourceTree = "<group>";
		};
		27D721951F8E900400AA4458 /* Frameworks */ = {
			isa = PBXGroup;
			children = (
			);
			name = Frameworks;
			sourceTree = "<group>";
		};
		27E3DD2A1DB1C17900F2872D /* ObjC */ = {
			isa = PBXGroup;
			children = (
				270FA26D1BF53CEA005DCB13 /* Value+ObjC.mm */,
				270FA2701BF53CEA005DCB13 /* Encoder+ObjC.mm */,
			);
			name = ObjC;
			path = ../ObjC;
			sourceTree = "<group>";
		};
		27E3DD461DB6B86000F2872D /* catch */ = {
			isa = PBXGroup;
			children = (
				27E3DD4A1DB6C32400F2872D /* CaseListReporter.hh */,
				27E3DD4B1DB6C32400F2872D /* CatchHelper.hh */,
				27E3DD471DB6B86000F2872D /* catch.hpp */,
				27E3DD481DB6B86000F2872D /* README.txt */,
			);
			path = catch;
			sourceTree = "<group>";
		};
/* End PBXGroup section */

/* Begin PBXHeadersBuildPhase section */
		270FA25A1BF53CAD005DCB13 /* Headers */ = {
			isa = PBXHeadersBuildPhase;
			buildActionMask = 2147483647;
			files = (
				276D15471E007D3000543B1B /* JSON5.hh in Headers */,
				274D8257209D1764008BB39F /* RefCounted.hh in Headers */,
				27298E661C00F8A9000CFBA8 /* jsonsl.h in Headers */,
				27E3DD4D1DB6C32400F2872D /* CatchHelper.hh in Headers */,
				2734B8A51F8583FF00BE5249 /* MDict.hh in Headers */,
				2734B8AD1F859AEC00BE5249 /* FleeceDocument.h in Headers */,
				2776AA792093C982004ACE85 /* sliceIO.hh in Headers */,
				278163BD1CE7A72300B94E32 /* KeyTree.hh in Headers */,
				27C4ACAD1CE5146500938365 /* Array.hh in Headers */,
				2776AA22208678AA004ACE85 /* DeepIterator.hh in Headers */,
				2734B89E1F8583FF00BE5249 /* MArray.hh in Headers */,
				27CA08421F6B0E9400FF8C71 /* Dict.hh in Headers */,
				2797BCAD1C0FBFDE00E5C991 /* StringTable.hh in Headers */,
				27FE87F41E53E43200C5CF3F /* JSONEncoder.hh in Headers */,
				27F666472017FE7C00A8ED31 /* TempArray.hh in Headers */,
				270FA2831BF53CEA005DCB13 /* slice.hh in Headers */,
				2734B8A01F8583FF00BE5249 /* MArray+ObjC.h in Headers */,
				270FA2851BF53CEA005DCB13 /* varint.hh in Headers */,
				277F45B0208E871000A0D159 /* HashTree.hh in Headers */,
				2734B89F1F8583FF00BE5249 /* MValue.hh in Headers */,
				270FA2791BF53CEA005DCB13 /* Value.hh in Headers */,
				270FA2811BF53CEA005DCB13 /* Endian.hh in Headers */,
				274D824D209A7577008BB39F /* HeapArray.hh in Headers */,
				270FA2871BF53D32005DCB13 /* forestdb_endian.h in Headers */,
				2734B8A21F8583FF00BE5249 /* MDict+ObjC.h in Headers */,
				274D8249209A5906008BB39F /* ValueSlot.hh in Headers */,
				2734B8A41F8583FF00BE5249 /* MCollection.hh in Headers */,
				27F25A7620A36B4100E181FA /* MappedFile.hh in Headers */,
				27E3DD4C1DB6C32400F2872D /* CaseListReporter.hh in Headers */,
				270FA2801BF53CEA005DCB13 /* Writer.hh in Headers */,
				270FA27D1BF53CEA005DCB13 /* Encoder.hh in Headers */,
				2776AA752093C7A3004ACE85 /* DB.hh in Headers */,
				27C8DF072084102900A99BFC /* MutableHashTree.hh in Headers */,
				27A924D01D9C32E800086206 /* Path.hh in Headers */,
				278163B61CE69CA800B94E32 /* Fleece.h in Headers */,
				274D8245209A3A77008BB39F /* HeapDict.hh in Headers */,
				274D8253209CF9B3008BB39F /* HeapValue.hh in Headers */,
				275CED531D3EF7BE001DE46C /* FleeceException.hh in Headers */,
				27E3DD431DB6A14200F2872D /* SharedKeys.hh in Headers */,
			);
			runOnlyForDeploymentPostprocessing = 0;
		};
		27D721711F8E8EEA00AA4458 /* Headers */ = {
			isa = PBXHeadersBuildPhase;
			buildActionMask = 2147483647;
			files = (
				27D721721F8E8EEA00AA4458 /* JSON5.hh in Headers */,
				27D721731F8E8EEA00AA4458 /* jsonsl.h in Headers */,
				27D721741F8E8EEA00AA4458 /* CatchHelper.hh in Headers */,
				27D721751F8E8EEA00AA4458 /* MDict.hh in Headers */,
				27D721761F8E8EEA00AA4458 /* FleeceDocument.h in Headers */,
				27D721771F8E8EEA00AA4458 /* KeyTree.hh in Headers */,
				27D721781F8E8EEA00AA4458 /* Array.hh in Headers */,
				27D721791F8E8EEA00AA4458 /* MArray.hh in Headers */,
				27D7217A1F8E8EEA00AA4458 /* Dict.hh in Headers */,
				27D7217B1F8E8EEA00AA4458 /* StringTable.hh in Headers */,
				27D7217C1F8E8EEA00AA4458 /* JSONEncoder.hh in Headers */,
				27D7217D1F8E8EEA00AA4458 /* slice.hh in Headers */,
				27D7217E1F8E8EEA00AA4458 /* MArray+ObjC.h in Headers */,
				27D7217F1F8E8EEA00AA4458 /* varint.hh in Headers */,
				27D721801F8E8EEA00AA4458 /* MValue.hh in Headers */,
				27D721811F8E8EEA00AA4458 /* Value.hh in Headers */,
				27D721821F8E8EEA00AA4458 /* Endian.hh in Headers */,
				27D721831F8E8EEA00AA4458 /* forestdb_endian.h in Headers */,
				27D721841F8E8EEA00AA4458 /* MDict+ObjC.h in Headers */,
				27D721851F8E8EEA00AA4458 /* MCollection.hh in Headers */,
				27D721861F8E8EEA00AA4458 /* CaseListReporter.hh in Headers */,
				27D721871F8E8EEA00AA4458 /* Writer.hh in Headers */,
				27D721881F8E8EEA00AA4458 /* Encoder.hh in Headers */,
				27D721891F8E8EEA00AA4458 /* Path.hh in Headers */,
				27D7218A1F8E8EEA00AA4458 /* Fleece.h in Headers */,
				27D7218B1F8E8EEA00AA4458 /* FleeceException.hh in Headers */,
				27D7218C1F8E8EEA00AA4458 /* SharedKeys.hh in Headers */,
			);
			runOnlyForDeploymentPostprocessing = 0;
		};
/* End PBXHeadersBuildPhase section */

/* Begin PBXNativeTarget section */
		270FA25B1BF53CAD005DCB13 /* Fleece */ = {
			isa = PBXNativeTarget;
			buildConfigurationList = 270FA2671BF53CAD005DCB13 /* Build configuration list for PBXNativeTarget "Fleece" */;
			buildPhases = (
				270FA2581BF53CAD005DCB13 /* Sources */,
				270FA2591BF53CAD005DCB13 /* Frameworks */,
				270FA25A1BF53CAD005DCB13 /* Headers */,
			);
			buildRules = (
			);
			dependencies = (
			);
			name = Fleece;
			productName = Fleece;
			productReference = 270FA25C1BF53CAD005DCB13 /* libFleece.a */;
			productType = "com.apple.product-type.library.static";
		};
		272E5A4A1BF7FE5600848580 /* Test */ = {
			isa = PBXNativeTarget;
			buildConfigurationList = 272E5A4F1BF7FE5600848580 /* Build configuration list for PBXNativeTarget "Test" */;
			buildPhases = (
				272E5A471BF7FE5600848580 /* Sources */,
				272E5A481BF7FE5600848580 /* Frameworks */,
				272E5A491BF7FE5600848580 /* CopyFiles */,
			);
			buildRules = (
			);
			dependencies = (
				272E5A541BF7FE8200848580 /* PBXTargetDependency */,
				27F25A7B20A6523E00E181FA /* PBXTargetDependency */,
			);
			name = Test;
			productName = Test;
			productReference = 272E5A4B1BF7FE5600848580 /* Test */;
			productType = "com.apple.product-type.tool";
		};
		279AC5301C096872002C80DB /* Tool */ = {
			isa = PBXNativeTarget;
			buildConfigurationList = 279AC5351C096872002C80DB /* Build configuration list for PBXNativeTarget "Tool" */;
			buildPhases = (
				279AC52D1C096872002C80DB /* Sources */,
				279AC52E1C096872002C80DB /* Frameworks */,
				279AC52F1C096872002C80DB /* CopyFiles */,
			);
			buildRules = (
			);
			dependencies = (
				279AC53A1C09759C002C80DB /* PBXTargetDependency */,
			);
			name = Tool;
			productName = Tool;
			productReference = 279AC5311C096872002C80DB /* fleece */;
			productType = "com.apple.product-type.tool";
		};
		27D721511F8E8EEA00AA4458 /* FleeceMutableObjC */ = {
			isa = PBXNativeTarget;
			buildConfigurationList = 27D7218D1F8E8EEA00AA4458 /* Build configuration list for PBXNativeTarget "FleeceMutableObjC" */;
			buildPhases = (
				27D721521F8E8EEA00AA4458 /* Sources */,
				27D721701F8E8EEA00AA4458 /* Frameworks */,
				27D721711F8E8EEA00AA4458 /* Headers */,
			);
			buildRules = (
			);
			dependencies = (
				27D721921F8E8FE500AA4458 /* PBXTargetDependency */,
			);
			name = FleeceMutableObjC;
			productName = Fleece;
			productReference = 27D721901F8E8EEA00AA4458 /* libFleeceMutableObjC.a */;
			productType = "com.apple.product-type.library.static";
		};
/* End PBXNativeTarget section */

/* Begin PBXProject section */
		270FA2541BF53CAD005DCB13 /* Project object */ = {
			isa = PBXProject;
			attributes = {
				LastUpgradeCheck = 0930;
				ORGANIZATIONNAME = Couchbase;
				TargetAttributes = {
					270FA25B1BF53CAD005DCB13 = {
						CreatedOnToolsVersion = 7.1.1;
					};
					272E5A4A1BF7FE5600848580 = {
						CreatedOnToolsVersion = 7.1.1;
					};
					279AC5301C096872002C80DB = {
						CreatedOnToolsVersion = 7.1.1;
					};
				};
			};
			buildConfigurationList = 270FA2571BF53CAD005DCB13 /* Build configuration list for PBXProject "Fleece" */;
			compatibilityVersion = "Xcode 3.2";
			developmentRegion = English;
			hasScannedForEncodings = 0;
			knownRegions = (
				en,
			);
			mainGroup = 270FA2531BF53CAD005DCB13;
			productRefGroup = 270FA25D1BF53CAD005DCB13 /* Products */;
			projectDirPath = "";
			projectRoot = "";
			targets = (
				270FA25B1BF53CAD005DCB13 /* Fleece */,
				27D721511F8E8EEA00AA4458 /* FleeceMutableObjC */,
				272E5A4A1BF7FE5600848580 /* Test */,
				279AC5301C096872002C80DB /* Tool */,
			);
		};
/* End PBXProject section */

/* Begin PBXSourcesBuildPhase section */
		270FA2581BF53CAD005DCB13 /* Sources */ = {
			isa = PBXSourcesBuildPhase;
			buildActionMask = 2147483647;
			files = (
				270FA27E1BF53CEA005DCB13 /* Encoder+ObjC.mm in Sources */,
				2770153C1D59645A008BADD7 /* cdecode.c in Sources */,
				27C8DF082084102900A99BFC /* MutableHashTree.cc in Sources */,
				277F45B1208E871000A0D159 /* HashTree.cc in Sources */,
				270FA27B1BF53CEA005DCB13 /* Value+ObjC.mm in Sources */,
				27C4ACAC1CE5146500938365 /* Array.cc in Sources */,
				274D8244209A3A77008BB39F /* HeapDict.cc in Sources */,
				270FA2841BF53CEA005DCB13 /* varint.cc in Sources */,
				2776AA782093C982004ACE85 /* sliceIO.cc in Sources */,
				2776AA742093C7A3004ACE85 /* DB.cc in Sources */,
				276D15461E007D3000543B1B /* JSON5.cc in Sources */,
				27A924CF1D9C32E800086206 /* Path.cc in Sources */,
				274D8256209D1764008BB39F /* RefCounted.cc in Sources */,
				27F25A7520A36B4100E181FA /* MappedFile.cc in Sources */,
				274D824C209A7577008BB39F /* HeapArray.cc in Sources */,
				2734B8B11F870FB400BE5249 /* MContext.cc in Sources */,
				275CED521D3EF7BE001DE46C /* FleeceException.cc in Sources */,
				278163B51CE69CA800B94E32 /* Fleece_C_impl.cc in Sources */,
				270515571D905C1D00D62D05 /* Fleece+CoreFoundation.mm in Sources */,
				272E5A611BF91F6C00848580 /* slice+CoreFoundation.cc in Sources */,
				270FA2821BF53CEA005DCB13 /* slice.cc in Sources */,
				270FA2781BF53CEA005DCB13 /* Value.cc in Sources */,
				27E3DD421DB6A14200F2872D /* SharedKeys.cc in Sources */,
				2770153D1D59645A008BADD7 /* cencode.c in Sources */,
				27CA08431F6B0E9400FF8C71 /* Dict.cc in Sources */,
				278163BC1CE7A72300B94E32 /* KeyTree.cc in Sources */,
				27298E801C04E665000CFBA8 /* Encoder.cc in Sources */,
				27298E3C1C00F812000CFBA8 /* JSONConverter.cc in Sources */,
				279AC53C1C097941002C80DB /* Value+Dump.cc in Sources */,
				27FE87F31E53E43200C5CF3F /* JSONEncoder.cc in Sources */,
				2797BCAC1C0FBFDE00E5C991 /* StringTable.cc in Sources */,
				274D8248209A5906008BB39F /* ValueSlot.cc in Sources */,
				274D8252209CF9B3008BB39F /* HeapValue.cc in Sources */,
				2776AA21208678AA004ACE85 /* DeepIterator.cc in Sources */,
				27298E651C00F8A9000CFBA8 /* jsonsl.c in Sources */,
				270FA27F1BF53CEA005DCB13 /* Writer.cc in Sources */,
			);
			runOnlyForDeploymentPostprocessing = 0;
		};
		272E5A471BF7FE5600848580 /* Sources */ = {
			isa = PBXSourcesBuildPhase;
			buildActionMask = 2147483647;
			files = (
<<<<<<< HEAD
				27393C941FEC30E300FBFE59 /* FleeceTestsMain.cc in Sources */,
=======
				272E5A5D1BF800A100848580 /* EncoderTests.cc in Sources */,
				27F25A8420A6560A00E181FA /* LibC++Debug.cc in Sources */,
>>>>>>> cf948b6f
				272E5A521BF7FE7100848580 /* FleeceTests.cc in Sources */,
				278163B91CE6BB8C00B94E32 /* C_Test.c in Sources */,
				27F666442017E26700A8ED31 /* SupportTests.cc in Sources */,
				279AC52B1C07776A002C80DB /* ValueTests.cc in Sources */,
				272E5A5D1BF800A100848580 /* EncoderTests.cc in Sources */,
				27E3DD531DB7DB1C00F2872D /* SharedKeysTests.cc in Sources */,
				27F25A8120A652F300E181FA /* LibC++Debug.cc in Sources */,
				276D15491E008E7A00543B1B /* JSON5Tests.cc in Sources */,
				272E5A5F1BF91DBE00848580 /* ObjCTests.mm in Sources */,
				2734B8A71F85842300BE5249 /* MTests.mm in Sources */,
				274D824F209A8D01008BB39F /* MutableTests.cc in Sources */,
				277F45B4208FDA1800A0D159 /* HashTreeTests.cc in Sources */,
				2776AA7B2097B1DC004ACE85 /* DBTests.cc in Sources */,
				27298E781C01A461000CFBA8 /* PerfTests.cc in Sources */,
			);
			runOnlyForDeploymentPostprocessing = 0;
		};
		279AC52D1C096872002C80DB /* Sources */ = {
			isa = PBXSourcesBuildPhase;
			buildActionMask = 2147483647;
			files = (
				279AC5341C096872002C80DB /* fleece_tool.cc in Sources */,
			);
			runOnlyForDeploymentPostprocessing = 0;
		};
		27D721521F8E8EEA00AA4458 /* Sources */ = {
			isa = PBXSourcesBuildPhase;
			buildActionMask = 2147483647;
			files = (
				27D721651F8E8EEA00AA4458 /* MValue+ObjC.mm in Sources */,
				27D721671F8E8EEA00AA4458 /* MArray+ObjC.mm in Sources */,
				27D7215E1F8E8EEA00AA4458 /* MDict+ObjC.mm in Sources */,
				27D721661F8E8EEA00AA4458 /* FleeceDocument.mm in Sources */,
			);
			runOnlyForDeploymentPostprocessing = 0;
		};
/* End PBXSourcesBuildPhase section */

/* Begin PBXTargetDependency section */
		272E5A541BF7FE8200848580 /* PBXTargetDependency */ = {
			isa = PBXTargetDependency;
			target = 270FA25B1BF53CAD005DCB13 /* Fleece */;
			targetProxy = 272E5A531BF7FE8200848580 /* PBXContainerItemProxy */;
		};
		279AC53A1C09759C002C80DB /* PBXTargetDependency */ = {
			isa = PBXTargetDependency;
			target = 270FA25B1BF53CAD005DCB13 /* Fleece */;
			targetProxy = 279AC5391C09759C002C80DB /* PBXContainerItemProxy */;
		};
		27D721921F8E8FE500AA4458 /* PBXTargetDependency */ = {
			isa = PBXTargetDependency;
			target = 270FA25B1BF53CAD005DCB13 /* Fleece */;
			targetProxy = 27D721911F8E8FE500AA4458 /* PBXContainerItemProxy */;
		};
		27F25A7B20A6523E00E181FA /* PBXTargetDependency */ = {
			isa = PBXTargetDependency;
			target = 27D721511F8E8EEA00AA4458 /* FleeceMutableObjC */;
			targetProxy = 27F25A7A20A6523E00E181FA /* PBXContainerItemProxy */;
		};
/* End PBXTargetDependency section */

/* Begin XCBuildConfiguration section */
		270FA2651BF53CAD005DCB13 /* Debug */ = {
			isa = XCBuildConfiguration;
			baseConfigurationReference = 2776AA45208A6C5A004ACE85 /* Project_Debug.xcconfig */;
			buildSettings = {
			};
			name = Debug;
		};
		270FA2661BF53CAD005DCB13 /* Release */ = {
			isa = XCBuildConfiguration;
			baseConfigurationReference = 2776AA46208A6C5A004ACE85 /* Project_Release.xcconfig */;
			buildSettings = {
			};
			name = Release;
		};
		270FA2681BF53CAD005DCB13 /* Debug */ = {
			isa = XCBuildConfiguration;
			baseConfigurationReference = 2776AA48208A6CED004ACE85 /* FleeceStaticLib.xcconfig */;
			buildSettings = {
			};
			name = Debug;
		};
		270FA2691BF53CAD005DCB13 /* Release */ = {
			isa = XCBuildConfiguration;
			baseConfigurationReference = 2776AA48208A6CED004ACE85 /* FleeceStaticLib.xcconfig */;
			buildSettings = {
			};
			name = Release;
		};
		272E5A501BF7FE5600848580 /* Debug */ = {
			isa = XCBuildConfiguration;
			baseConfigurationReference = 2776AA49208A6E01004ACE85 /* FleeceTest.xcconfig */;
			buildSettings = {
			};
			name = Debug;
		};
		272E5A511BF7FE5600848580 /* Release */ = {
			isa = XCBuildConfiguration;
			baseConfigurationReference = 2776AA49208A6E01004ACE85 /* FleeceTest.xcconfig */;
			buildSettings = {
			};
			name = Release;
		};
		279AC5361C096872002C80DB /* Debug */ = {
			isa = XCBuildConfiguration;
			buildSettings = {
				PRODUCT_NAME = fleece;
			};
			name = Debug;
		};
		279AC5371C096872002C80DB /* Release */ = {
			isa = XCBuildConfiguration;
			buildSettings = {
				PRODUCT_NAME = fleece;
			};
			name = Release;
		};
		27D7218E1F8E8EEA00AA4458 /* Debug */ = {
			isa = XCBuildConfiguration;
<<<<<<< HEAD
			baseConfigurationReference = 27F25A7C20A6528100E181FA /* FleeceMutableObjC.xcconfig */;
=======
			baseConfigurationReference = 27F25A8220A6559800E181FA /* FleeceMutableObjC.xcconfig */;
>>>>>>> cf948b6f
			buildSettings = {
				EXECUTABLE_PREFIX = lib;
				HEADER_SEARCH_PATHS = /usr/local/include/;
				PRODUCT_NAME = "$(TARGET_NAME)";
				SUPPORTED_PLATFORMS = "macosx iphoneos iphonesimulator appletvos appletvsimulator";
			};
			name = Debug;
		};
		27D7218F1F8E8EEA00AA4458 /* Release */ = {
			isa = XCBuildConfiguration;
<<<<<<< HEAD
			baseConfigurationReference = 27F25A7C20A6528100E181FA /* FleeceMutableObjC.xcconfig */;
=======
			baseConfigurationReference = 27F25A8220A6559800E181FA /* FleeceMutableObjC.xcconfig */;
>>>>>>> cf948b6f
			buildSettings = {
				EXECUTABLE_PREFIX = lib;
				HEADER_SEARCH_PATHS = /usr/local/include/;
				PRODUCT_NAME = "$(TARGET_NAME)";
				SUPPORTED_PLATFORMS = "macosx iphoneos iphonesimulator appletvos appletvsimulator";
			};
			name = Release;
		};
/* End XCBuildConfiguration section */

/* Begin XCConfigurationList section */
		270FA2571BF53CAD005DCB13 /* Build configuration list for PBXProject "Fleece" */ = {
			isa = XCConfigurationList;
			buildConfigurations = (
				270FA2651BF53CAD005DCB13 /* Debug */,
				270FA2661BF53CAD005DCB13 /* Release */,
			);
			defaultConfigurationIsVisible = 0;
			defaultConfigurationName = Release;
		};
		270FA2671BF53CAD005DCB13 /* Build configuration list for PBXNativeTarget "Fleece" */ = {
			isa = XCConfigurationList;
			buildConfigurations = (
				270FA2681BF53CAD005DCB13 /* Debug */,
				270FA2691BF53CAD005DCB13 /* Release */,
			);
			defaultConfigurationIsVisible = 0;
			defaultConfigurationName = Release;
		};
		272E5A4F1BF7FE5600848580 /* Build configuration list for PBXNativeTarget "Test" */ = {
			isa = XCConfigurationList;
			buildConfigurations = (
				272E5A501BF7FE5600848580 /* Debug */,
				272E5A511BF7FE5600848580 /* Release */,
			);
			defaultConfigurationIsVisible = 0;
			defaultConfigurationName = Release;
		};
		279AC5351C096872002C80DB /* Build configuration list for PBXNativeTarget "Tool" */ = {
			isa = XCConfigurationList;
			buildConfigurations = (
				279AC5361C096872002C80DB /* Debug */,
				279AC5371C096872002C80DB /* Release */,
			);
			defaultConfigurationIsVisible = 0;
			defaultConfigurationName = Release;
		};
		27D7218D1F8E8EEA00AA4458 /* Build configuration list for PBXNativeTarget "FleeceMutableObjC" */ = {
			isa = XCConfigurationList;
			buildConfigurations = (
				27D7218E1F8E8EEA00AA4458 /* Debug */,
				27D7218F1F8E8EEA00AA4458 /* Release */,
			);
			defaultConfigurationIsVisible = 0;
			defaultConfigurationName = Release;
		};
/* End XCConfigurationList section */
	};
	rootObject = 270FA2541BF53CAD005DCB13 /* Project object */;
}<|MERGE_RESOLUTION|>--- conflicted
+++ resolved
@@ -126,13 +126,9 @@
 		27E3DD4C1DB6C32400F2872D /* CaseListReporter.hh in Headers */ = {isa = PBXBuildFile; fileRef = 27E3DD4A1DB6C32400F2872D /* CaseListReporter.hh */; };
 		27E3DD4D1DB6C32400F2872D /* CatchHelper.hh in Headers */ = {isa = PBXBuildFile; fileRef = 27E3DD4B1DB6C32400F2872D /* CatchHelper.hh */; };
 		27E3DD531DB7DB1C00F2872D /* SharedKeysTests.cc in Sources */ = {isa = PBXBuildFile; fileRef = 27E3DD521DB7DB1C00F2872D /* SharedKeysTests.cc */; };
-<<<<<<< HEAD
 		27F25A7520A36B4100E181FA /* MappedFile.cc in Sources */ = {isa = PBXBuildFile; fileRef = 27F25A7320A36B4100E181FA /* MappedFile.cc */; };
 		27F25A7620A36B4100E181FA /* MappedFile.hh in Headers */ = {isa = PBXBuildFile; fileRef = 27F25A7420A36B4100E181FA /* MappedFile.hh */; };
-		27F25A8120A652F300E181FA /* LibC++Debug.cc in Sources */ = {isa = PBXBuildFile; fileRef = 27F25A8020A652F300E181FA /* LibC++Debug.cc */; };
-=======
 		27F25A8420A6560A00E181FA /* LibC++Debug.cc in Sources */ = {isa = PBXBuildFile; fileRef = 27F25A8320A6560900E181FA /* LibC++Debug.cc */; };
->>>>>>> cf948b6f
 		27F666442017E26700A8ED31 /* SupportTests.cc in Sources */ = {isa = PBXBuildFile; fileRef = 27F666432017E26700A8ED31 /* SupportTests.cc */; };
 		27F666472017FE7C00A8ED31 /* TempArray.hh in Headers */ = {isa = PBXBuildFile; fileRef = 27F666462017FE7C00A8ED31 /* TempArray.hh */; };
 		27FE87F31E53E43200C5CF3F /* JSONEncoder.cc in Sources */ = {isa = PBXBuildFile; fileRef = 27FE87F11E53E43200C5CF3F /* JSONEncoder.cc */; };
@@ -328,17 +324,12 @@
 		27E3DD4B1DB6C32400F2872D /* CatchHelper.hh */ = {isa = PBXFileReference; fileEncoding = 4; lastKnownFileType = sourcecode.cpp.h; path = CatchHelper.hh; sourceTree = "<group>"; };
 		27E3DD521DB7DB1C00F2872D /* SharedKeysTests.cc */ = {isa = PBXFileReference; fileEncoding = 4; lastKnownFileType = sourcecode.cpp.cpp; path = SharedKeysTests.cc; sourceTree = "<group>"; };
 		27EC8D5B1CEBA72E00199FE6 /* mn_wordlist.h */ = {isa = PBXFileReference; fileEncoding = 4; lastKnownFileType = sourcecode.c.h; path = mn_wordlist.h; sourceTree = "<group>"; };
-<<<<<<< HEAD
 		27F25A7020A0C2AF00E181FA /* MutableArray.hh */ = {isa = PBXFileReference; lastKnownFileType = sourcecode.cpp.h; path = MutableArray.hh; sourceTree = "<group>"; };
 		27F25A7220A0CE1400E181FA /* MutableDict.hh */ = {isa = PBXFileReference; lastKnownFileType = sourcecode.cpp.h; path = MutableDict.hh; sourceTree = "<group>"; };
 		27F25A7320A36B4100E181FA /* MappedFile.cc */ = {isa = PBXFileReference; lastKnownFileType = sourcecode.cpp.cpp; path = MappedFile.cc; sourceTree = "<group>"; };
 		27F25A7420A36B4100E181FA /* MappedFile.hh */ = {isa = PBXFileReference; lastKnownFileType = sourcecode.cpp.h; path = MappedFile.hh; sourceTree = "<group>"; };
-		27F25A7C20A6528100E181FA /* FleeceMutableObjC.xcconfig */ = {isa = PBXFileReference; lastKnownFileType = text.xcconfig; path = FleeceMutableObjC.xcconfig; sourceTree = "<group>"; };
-		27F25A8020A652F300E181FA /* LibC++Debug.cc */ = {isa = PBXFileReference; fileEncoding = 4; lastKnownFileType = sourcecode.cpp.cpp; path = "LibC++Debug.cc"; sourceTree = "<group>"; };
-=======
 		27F25A8220A6559800E181FA /* FleeceMutableObjC.xcconfig */ = {isa = PBXFileReference; fileEncoding = 4; lastKnownFileType = text.xcconfig; path = FleeceMutableObjC.xcconfig; sourceTree = "<group>"; };
 		27F25A8320A6560900E181FA /* LibC++Debug.cc */ = {isa = PBXFileReference; fileEncoding = 4; lastKnownFileType = sourcecode.cpp.cpp; path = "LibC++Debug.cc"; sourceTree = "<group>"; };
->>>>>>> cf948b6f
 		27F666432017E26700A8ED31 /* SupportTests.cc */ = {isa = PBXFileReference; lastKnownFileType = sourcecode.cpp.cpp; path = SupportTests.cc; sourceTree = "<group>"; };
 		27F666462017FE7C00A8ED31 /* TempArray.hh */ = {isa = PBXFileReference; fileEncoding = 4; lastKnownFileType = sourcecode.cpp.h; path = TempArray.hh; sourceTree = "<group>"; };
 		27FE87F11E53E43200C5CF3F /* JSONEncoder.cc */ = {isa = PBXFileReference; fileEncoding = 4; lastKnownFileType = sourcecode.cpp.cpp; path = JSONEncoder.cc; sourceTree = "<group>"; };
@@ -936,19 +927,14 @@
 			isa = PBXSourcesBuildPhase;
 			buildActionMask = 2147483647;
 			files = (
-<<<<<<< HEAD
 				27393C941FEC30E300FBFE59 /* FleeceTestsMain.cc in Sources */,
-=======
 				272E5A5D1BF800A100848580 /* EncoderTests.cc in Sources */,
 				27F25A8420A6560A00E181FA /* LibC++Debug.cc in Sources */,
->>>>>>> cf948b6f
 				272E5A521BF7FE7100848580 /* FleeceTests.cc in Sources */,
 				278163B91CE6BB8C00B94E32 /* C_Test.c in Sources */,
 				27F666442017E26700A8ED31 /* SupportTests.cc in Sources */,
 				279AC52B1C07776A002C80DB /* ValueTests.cc in Sources */,
-				272E5A5D1BF800A100848580 /* EncoderTests.cc in Sources */,
 				27E3DD531DB7DB1C00F2872D /* SharedKeysTests.cc in Sources */,
-				27F25A8120A652F300E181FA /* LibC++Debug.cc in Sources */,
 				276D15491E008E7A00543B1B /* JSON5Tests.cc in Sources */,
 				272E5A5F1BF91DBE00848580 /* ObjCTests.mm in Sources */,
 				2734B8A71F85842300BE5249 /* MTests.mm in Sources */,
@@ -1062,11 +1048,7 @@
 		};
 		27D7218E1F8E8EEA00AA4458 /* Debug */ = {
 			isa = XCBuildConfiguration;
-<<<<<<< HEAD
-			baseConfigurationReference = 27F25A7C20A6528100E181FA /* FleeceMutableObjC.xcconfig */;
-=======
 			baseConfigurationReference = 27F25A8220A6559800E181FA /* FleeceMutableObjC.xcconfig */;
->>>>>>> cf948b6f
 			buildSettings = {
 				EXECUTABLE_PREFIX = lib;
 				HEADER_SEARCH_PATHS = /usr/local/include/;
@@ -1077,11 +1059,7 @@
 		};
 		27D7218F1F8E8EEA00AA4458 /* Release */ = {
 			isa = XCBuildConfiguration;
-<<<<<<< HEAD
-			baseConfigurationReference = 27F25A7C20A6528100E181FA /* FleeceMutableObjC.xcconfig */;
-=======
 			baseConfigurationReference = 27F25A8220A6559800E181FA /* FleeceMutableObjC.xcconfig */;
->>>>>>> cf948b6f
 			buildSettings = {
 				EXECUTABLE_PREFIX = lib;
 				HEADER_SEARCH_PATHS = /usr/local/include/;
